use std::{fmt, str::FromStr};

use full_moon::{
    ast,
    tokenizer::{self, InterpolatedStringKind, Symbol, TokenType},
};

use crate::nodes::*;

#[derive(Debug, Default)]
pub(crate) struct AstConverter<'a> {
    hold_token_data: bool,
    work_stack: Vec<ConvertWork<'a>>,
    blocks: Vec<Block>,
    statements: Vec<Statement>,
    last_statements: Vec<LastStatement>,
    expressions: Vec<Expression>,
    prefixes: Vec<Prefix>,
    arguments: Vec<Arguments>,
    variables: Vec<Variable>,
    types: Vec<Type>,
    function_return_types: Vec<FunctionReturnType>,
    variadic_type_packs: Vec<VariadicTypePack>,
    generic_type_packs: Vec<GenericTypePack>,
    type_parameters: Vec<TypeParameters>,
    type_packs: Vec<TypePack>,
}

impl<'a> AstConverter<'a> {
    pub(crate) fn new(hold_token_data: bool) -> Self {
        Self {
            hold_token_data,
            ..Default::default()
        }
    }

    #[inline]
    fn push_work(&mut self, work: impl Into<ConvertWork<'a>>) {
        self.work_stack.push(work.into());
    }

    #[inline]
    fn pop_block(&mut self) -> Result<Block, ConvertError> {
        self.blocks
            .pop()
            .ok_or(ConvertError::InternalStack { kind: "Block" })
    }

    #[inline]
    fn pop_statement(&mut self) -> Result<Statement, ConvertError> {
        self.statements
            .pop()
            .ok_or(ConvertError::InternalStack { kind: "Statement" })
    }

    #[inline]
    fn pop_statements(&mut self, n: usize) -> Result<Vec<Statement>, ConvertError> {
        std::iter::repeat_with(|| self.pop_statement())
            .take(n)
            .collect()
    }

    #[inline]
    fn pop_last_statement(&mut self) -> Result<LastStatement, ConvertError> {
        self.last_statements
            .pop()
            .ok_or(ConvertError::InternalStack {
                kind: "LastStatement",
            })
    }

    #[inline]
    fn pop_expression(&mut self) -> Result<Expression, ConvertError> {
        self.expressions
            .pop()
            .ok_or(ConvertError::InternalStack { kind: "Expression" })
    }

    #[inline]
    fn pop_expressions(&mut self, n: usize) -> Result<Vec<Expression>, ConvertError> {
        std::iter::repeat_with(|| self.pop_expression())
            .take(n)
            .collect()
    }

    #[inline]
    fn pop_prefix(&mut self) -> Result<Prefix, ConvertError> {
        self.prefixes
            .pop()
            .ok_or(ConvertError::InternalStack { kind: "Prefix" })
    }

    #[inline]
    fn pop_variable(&mut self) -> Result<Variable, ConvertError> {
        self.variables
            .pop()
            .ok_or(ConvertError::InternalStack { kind: "Variable" })
    }

    #[inline]
    fn pop_variables(&mut self, n: usize) -> Result<Vec<Variable>, ConvertError> {
        std::iter::repeat_with(|| self.pop_variable())
            .take(n)
            .collect()
    }

    #[inline]
    fn pop_arguments(&mut self) -> Result<Arguments, ConvertError> {
        self.arguments
            .pop()
            .ok_or(ConvertError::InternalStack { kind: "Arguments" })
    }

    #[inline]
    fn pop_type(&mut self) -> Result<Type, ConvertError> {
        self.types
            .pop()
            .ok_or(ConvertError::InternalStack { kind: "Type" })
    }

    #[inline]
    fn pop_variadic_type_pack(&mut self) -> Result<VariadicTypePack, ConvertError> {
        self.variadic_type_packs
            .pop()
            .ok_or(ConvertError::InternalStack {
                kind: "VariadicTypePack",
            })
    }

    #[inline]
    fn pop_generic_type_pack(&mut self) -> Result<GenericTypePack, ConvertError> {
        self.generic_type_packs
            .pop()
            .ok_or(ConvertError::InternalStack {
                kind: "GenericTypePack",
            })
    }

    #[inline]
    fn pop_function_return_type(&mut self) -> Result<FunctionReturnType, ConvertError> {
        self.function_return_types
            .pop()
            .ok_or(ConvertError::InternalStack {
                kind: "FunctionReturnType",
            })
    }

    #[inline]
    fn pop_type_parameters(&mut self) -> Result<TypeParameters, ConvertError> {
        self.type_parameters
            .pop()
            .ok_or(ConvertError::InternalStack {
                kind: "TypeParameters",
            })
    }

    #[inline]
    fn pop_type_pack(&mut self) -> Result<TypePack, ConvertError> {
        self.type_packs
            .pop()
            .ok_or(ConvertError::InternalStack { kind: "TypePack" })
    }

    pub(crate) fn convert(&mut self, ast: &'a ast::Ast) -> Result<Block, ConvertError> {
        self.push_work(ast.nodes());

        while let Some(work) = self.work_stack.pop() {
            match work {
                ConvertWork::PushVariable(variable) => {
                    self.variables.push(variable);
                }
                ConvertWork::PushExpression(expression) => {
                    self.expressions.push(expression);
                }
                ConvertWork::PushType(r#type) => {
                    self.types.push(r#type);
                }
                ConvertWork::Block(block) => {
                    self.work_stack.push(ConvertWork::MakeBlock { block });
                    for stmt in block.stmts() {
                        self.push_work(stmt);
                    }
                    if let Some(last) = block.last_stmt() {
                        self.push_work(last);
                    }
                }
                ConvertWork::Statement(statement) => self.convert_statement(statement)?,
                ConvertWork::LastStatement(last_statement) => match last_statement {
                    ast::LastStmt::Break(token) => {
                        self.last_statements.push(if self.hold_token_data {
                            LastStatement::Break(Some(self.convert_token(token)?))
                        } else {
                            LastStatement::new_break()
                        });
                    }
                    ast::LastStmt::Continue(token) => {
                        self.last_statements.push(if self.hold_token_data {
                            LastStatement::Continue(Some(self.convert_token(token)?))
                        } else {
                            LastStatement::new_continue()
                        });
                    }
                    ast::LastStmt::Return(return_statement) => {
                        self.work_stack.push(ConvertWork::MakeReturn {
                            statement: return_statement,
                        });
                        for expression in return_statement.returns().iter() {
                            self.push_work(expression);
                        }
                    }
                    _ => {
                        return Err(ConvertError::LastStatement {
                            statement: last_statement.to_string(),
                        })
                    }
                },
                ConvertWork::Expression(expression) => self.convert_expression(expression)?,
                ConvertWork::Prefix(prefix) => match prefix {
                    ast::Prefix::Expression(expression) => {
                        self.work_stack
                            .push(ConvertWork::MakePrefixFromExpression { prefix });
                        self.push_work(expression.as_ref());
                    }
                    ast::Prefix::Name(name) => {
                        self.prefixes
                            .push(self.convert_token_to_identifier(name)?.into());
                    }
                    _ => {
                        return Err(ConvertError::Prefix {
                            prefix: prefix.to_string(),
                        })
                    }
                },
                ConvertWork::Arguments(arguments) => match arguments {
                    ast::FunctionArgs::Parentheses {
                        parentheses,
                        arguments,
                    } => {
                        self.work_stack
                            .push(ConvertWork::MakeArgumentsFromExpressions {
                                parentheses,
                                arguments,
                            });
                        for value in arguments.iter() {
                            self.push_work(value);
                        }
                    }
                    ast::FunctionArgs::String(string) => {
                        self.arguments
                            .push(self.convert_string_expression(string)?.into());
                    }
                    ast::FunctionArgs::TableConstructor(table) => {
                        self.work_stack
                            .push(ConvertWork::MakeArgumentsFromTableEntries { table });

                        self.convert_table(table)?;
                    }
                    _ => {
                        return Err(ConvertError::FunctionArguments {
                            arguments: arguments.to_string(),
                        })
                    }
                },
                ConvertWork::TypeInfo(type_info) => self.convert_type_info(type_info)?,
                ConvertWork::MakeBlock { block } => {
                    let mut new_block = Block::new(
                        self.pop_statements(block.stmts().count())?,
                        block
                            .last_stmt()
                            .map(|_| self.pop_last_statement())
                            .transpose()?,
                    );

                    if self.hold_token_data {
                        let semicolons = block
                            .stmts_with_semicolon()
                            .map(|(_, token)| {
                                token
                                    .as_ref()
                                    .map(|token| self.convert_token(token))
                                    .transpose()
                            })
                            .collect::<Result<Vec<_>, _>>()?;
                        let last_semicolon =
                            block.last_stmt_with_semicolon().and_then(|(_, semicolon)| {
                                semicolon.as_ref().map(|token| self.convert_token(token))
                            });

                        new_block.set_tokens(BlockTokens {
                            semicolons,
                            last_semicolon: last_semicolon.transpose()?,
                            final_token: None,
                        });
                    };

                    self.blocks.push(new_block);
                }
                ConvertWork::MakeDoStatement { statement } => {
                    let block = self.pop_block()?;
                    let mut do_statement = DoStatement::new(block);
                    if self.hold_token_data {
                        do_statement.set_tokens(DoTokens {
                            r#do: self.convert_token(statement.do_token())?,
                            end: self.convert_token(statement.end_token())?,
                        })
                    }
                    self.statements.push(do_statement.into());
                }
                ConvertWork::MakeReturn { statement } => {
                    let mut return_statement =
                        ReturnStatement::new(self.pop_expressions(statement.returns().len())?);
                    if self.hold_token_data {
                        let commas = self.extract_tokens_from_punctuation(statement.returns())?;
                        return_statement.set_tokens(ReturnTokens {
                            r#return: self.convert_token(statement.token())?,
                            commas,
                        });
                    }
                    self.last_statements.push(return_statement.into());
                }
                ConvertWork::MakeBinaryExpression { operator } => {
                    let left = self.pop_expression()?;
                    let right = self.pop_expression()?;
                    let mut binary =
                        BinaryExpression::new(self.convert_binop(operator)?, left, right);
                    if self.hold_token_data {
                        binary.set_token(self.convert_token(get_binary_operator_token(operator)?)?);
                    }
                    self.expressions.push(binary.into());
                }
                ConvertWork::MakeUnaryExpression { operator } => {
                    let mut unary =
                        UnaryExpression::new(self.convert_unop(operator)?, self.pop_expression()?);
                    if self.hold_token_data {
                        unary.set_token(self.convert_token(get_unary_operator_token(operator)?)?);
                    }
                    self.expressions.push(unary.into());
                }
                ConvertWork::MakeParentheseExpression { contained_span } => {
                    let mut parenthese = ParentheseExpression::new(self.pop_expression()?);
                    if self.hold_token_data {
                        let (left_parenthese, right_parenthese) =
                            self.extract_contained_span_tokens(contained_span)?;
                        parenthese.set_tokens(ParentheseTokens {
                            left_parenthese,
                            right_parenthese,
                        });
                    }
                    self.expressions.push(parenthese.into());
                }
                ConvertWork::MakeIfExpression { if_expression } => {
                    let condition = self.pop_expression()?;
                    let result = self.pop_expression()?;
                    let else_expression = self.pop_expression()?;

                    let mut value = IfExpression::new(condition, result, else_expression);

                    if let Some(elseifs) = if_expression.else_if_expressions() {
                        for elseif in elseifs.iter() {
                            let elseif_condition = self.pop_expression()?;
                            let elseif_expression = self.pop_expression()?;
                            let mut branch =
                                ElseIfExpressionBranch::new(elseif_condition, elseif_expression);
                            if self.hold_token_data {
                                branch.set_tokens(ElseIfExpressionBranchTokens {
                                    elseif: self.convert_token(elseif.else_if_token())?,
                                    then: self.convert_token(elseif.then_token())?,
                                });
                            }
                            value.push_branch(branch);
                        }
                    }

                    if self.hold_token_data {
                        value.set_tokens(IfExpressionTokens {
                            r#if: self.convert_token(if_expression.if_token())?,
                            then: self.convert_token(if_expression.then_token())?,
                            r#else: self.convert_token(if_expression.else_token())?,
                        });
                    }

                    self.expressions.push(value.into());
                }
                ConvertWork::MakeInterpolatedString {
                    interpolated_string,
                } => {
                    let mut segments = Vec::new();
                    let mut segments_iter = interpolated_string.segments().peekable();

                    while let Some(segment) = segments_iter.next() {
                        let literal = &segment.literal;
                        if let Some(segment) = self.convert_string_interpolation_segment(literal)? {
                            segments.push(segment.into());
                        }

                        let expression = self.pop_expression()?;
                        let mut value_segment = ValueSegment::new(expression);

                        if self.hold_token_data {
                            let mut opening_brace = Token::new_with_line(
                                literal.end_position().bytes().saturating_sub(1),
                                literal.end_position().bytes(),
                                literal.end_position().line(),
                            );

                            for trivia_token in literal.trailing_trivia() {
                                opening_brace
                                    .push_trailing_trivia(self.convert_trivia(trivia_token)?);
                            }

                            let next_literal = segments_iter
                                .peek()
                                .map(|next_segment| &next_segment.literal)
                                .unwrap_or(interpolated_string.last_string());

                            let start_position = next_literal.start_position().bytes();
                            let closing_brace = Token::new_with_line(
                                start_position,
                                start_position + 1,
                                next_literal.start_position().line(),
                            );

                            value_segment.set_tokens(ValueSegmentTokens {
                                opening_brace,
                                closing_brace,
                            });
                        }

                        segments.push(value_segment.into());
                    }

                    if let Some(segment) = self
                        .convert_string_interpolation_segment(interpolated_string.last_string())?
                    {
                        segments.push(segment.into());
                    }

                    let mut value = InterpolatedStringExpression::new(segments);

                    if self.hold_token_data {
                        let last = interpolated_string.last_string();
                        let first = interpolated_string
                            .segments()
                            .next()
                            .map(|segment| &segment.literal)
                            .unwrap_or(last);

                        let (opening_tick, closing_tick) = match first.token_type() {
                            TokenType::InterpolatedString { literal: _, kind } => match kind {
                                InterpolatedStringKind::Begin | InterpolatedStringKind::Simple => {
                                    let start_position = first.start_position().bytes();
                                    let mut start_token = Token::new_with_line(
                                        start_position,
                                        start_position + 1,
                                        first.start_position().line(),
                                    );
                                    let end_position = last.end_position().bytes();
                                    let mut end_token = Token::new_with_line(
                                        end_position.saturating_sub(1),
                                        end_position,
                                        last.end_position().line(),
                                    );

                                    for trivia_token in first.leading_trivia() {
                                        start_token.push_leading_trivia(
                                            self.convert_trivia(trivia_token)?,
                                        );
                                    }

                                    for trivia_token in last.trailing_trivia() {
                                        end_token.push_trailing_trivia(
                                            self.convert_trivia(trivia_token)?,
                                        );
                                    }
                                    (start_token, end_token)
                                }
                                InterpolatedStringKind::Middle | InterpolatedStringKind::End => {
                                    return Err(ConvertError::InterpolatedString {
                                        string: interpolated_string.to_string(),
                                    })
                                }
                            },
                            _ => {
                                return Err(ConvertError::InterpolatedString {
                                    string: interpolated_string.to_string(),
                                })
                            }
                        };

                        let tokens = InterpolatedStringTokens {
                            opening_tick,
                            closing_tick,
                        };
                        value.set_tokens(tokens);
                    }

                    self.expressions.push(value.into());
                }
                ConvertWork::MakeFunctionExpression { body, token } => {
                    let builder =
                        self.convert_function_body_attributes(body, self.convert_token(token)?)?;

                    self.expressions
                        .push(builder.into_function_expression().into());
                }
                ConvertWork::MakeRepeatStatement { statement } => {
                    let mut repeat_statement =
                        RepeatStatement::new(self.pop_block()?, self.pop_expression()?);
                    if self.hold_token_data {
                        repeat_statement.set_tokens(RepeatTokens {
                            repeat: self.convert_token(statement.repeat_token())?,
                            until: self.convert_token(statement.until_token())?,
                        });
                    }
                    self.statements.push(repeat_statement.into());
                }
                ConvertWork::MakeWhileStatement { statement } => {
                    let block = self.pop_block()?;
                    let mut while_statement = WhileStatement::new(block, self.pop_expression()?);
                    if self.hold_token_data {
                        while_statement.set_tokens(WhileTokens {
                            r#while: self.convert_token(statement.while_token())?,
                            r#do: self.convert_token(statement.do_token())?,
                            end: self.convert_token(statement.end_token())?,
                        });
                    }
                    self.statements.push(while_statement.into());
                }
                ConvertWork::MakeNumericForStatement { statement } => {
                    let typed_identifier = self.convert_typed_identifier(
                        statement.index_variable(),
                        statement.type_specifier(),
                    )?;

                    let block = self.pop_block()?;
                    let start = self.pop_expression()?;
                    let end = self.pop_expression()?;
                    let step = statement
                        .step()
                        .map(|_| self.pop_expression())
                        .transpose()?;

                    let mut numeric_for =
                        NumericForStatement::new(typed_identifier, start, end, step, block);

                    if self.hold_token_data {
                        numeric_for.set_tokens(NumericForTokens {
                            r#for: self.convert_token(statement.for_token())?,
                            equal: self.convert_token(statement.equal_token())?,
                            r#do: self.convert_token(statement.do_token())?,
                            end: self.convert_token(statement.end_token())?,
                            end_comma: self.convert_token(statement.start_end_comma())?,
                            step_comma: statement
                                .end_step_comma()
                                .map(|token| self.convert_token(token))
                                .transpose()?,
                        });
                    }
                    self.statements.push(numeric_for.into());
                }
                ConvertWork::MakeGenericForStatement { statement } => {
                    let block = self.pop_block()?;
                    let identifiers = statement
                        .names()
                        .iter()
                        .zip(statement.type_specifiers())
                        .map(|(name, type_specifier)| {
                            self.convert_typed_identifier(name, type_specifier)
                        })
                        .collect::<Result<Vec<_>, _>>()?;
                    let mut generic_for = GenericForStatement::new(
                        identifiers,
                        self.pop_expressions(statement.expressions().len())?,
                        block,
                    );
                    if self.hold_token_data {
                        generic_for.set_tokens(GenericForTokens {
                            r#for: self.convert_token(statement.for_token())?,
                            r#in: self.convert_token(statement.in_token())?,
                            r#do: self.convert_token(statement.do_token())?,
                            end: self.convert_token(statement.end_token())?,
                            identifier_commas: self
                                .extract_tokens_from_punctuation(statement.names())?,
                            value_commas: self
                                .extract_tokens_from_punctuation(statement.expressions())?,
                        });
                    }
                    self.statements.push(generic_for.into());
                }
                ConvertWork::MakeFunctionDeclaration { statement } => {
                    let builder = self.convert_function_body_attributes(
                        statement.body(),
                        self.convert_token(statement.function_token())?,
                    )?;
                    let name = self.convert_function_name(statement.name())?;

                    self.statements
                        .push(builder.into_function_statement(name).into());
                }
                ConvertWork::MakeFunctionCallStatement { call } => {
                    let call = self.make_function_call(call)?;
                    self.statements.push(call.into());
                }
                ConvertWork::MakePrefixFromExpression { prefix } => match self.pop_expression()? {
                    Expression::Parenthese(parenthese) => {
                        self.prefixes.push(Prefix::Parenthese(*parenthese));
                    }
                    _ => {
                        return Err(ConvertError::Prefix {
                            prefix: prefix.to_string(),
                        })
                    }
                },
                ConvertWork::MakeTypeDeclarationStatement {
                    type_declaration,
                    export_token,
                } => {
                    let mut declaration = TypeDeclarationStatement::new(
                        self.convert_token_to_identifier(type_declaration.type_name())?,
                        self.pop_type()?,
                    );

                    if export_token.is_some() {
                        declaration.set_exported();
                    }

                    if let Some(generics) = type_declaration.generics() {
                        let mut type_variables = Vec::new();
                        let mut generic_type_packs = Vec::new();
                        let mut type_variables_with_default = Vec::new();
                        let mut generic_type_packs_with_default = Vec::new();

                        for parameter in generics.generics() {
                            match parameter.parameter() {
                                ast::types::GenericParameterInfo::Name(token) => {
                                    let name = self.convert_token_to_identifier(token)?;

                                    if let Some(default_type) = parameter
                                        .default_type()
                                        .map(|_| self.pop_type())
                                        .transpose()?
                                    {
                                        type_variables_with_default.push(if self.hold_token_data {
                                            let equal_token =
                                                parameter.equals().ok_or_else(|| {
                                                    ConvertError::GenericDeclaration {
                                                        generics: generics.to_string(),
                                                    }
                                                })?;
                                            (
                                                name,
                                                default_type,
                                                Some(self.convert_token(equal_token)?),
                                            )
                                        } else {
                                            (name, default_type, None)
                                        });
                                    } else {
                                        type_variables
                                            .push(self.convert_token_to_identifier(token)?);
                                    }
                                }
                                ast::types::GenericParameterInfo::Variadic { name, ellipse } => {
                                    let mut generic_pack = GenericTypePack::new(
                                        self.convert_token_to_identifier(name)?,
                                    );

                                    if self.hold_token_data {
                                        generic_pack.set_token(self.convert_token(ellipse)?);
                                    }

                                    use ast::types::TypeInfo;

                                    if let Some(default_type) = parameter
                                        .default_type()
                                        .map(|default_type| {
                                            if is_variadic_type(default_type).is_some() {
                                                self.pop_variadic_type_pack()
                                                    .map(GenericTypePackDefault::from)
                                            } else {
                                                match default_type {
                                                    TypeInfo::GenericPack { .. } => self
                                                        .pop_generic_type_pack()
                                                        .map(GenericTypePackDefault::from),
                                                    TypeInfo::VariadicPack { .. } => self
                                                        .pop_variadic_type_pack()
                                                        .map(GenericTypePackDefault::from),
                                                    TypeInfo::Tuple { .. } => self
                                                        .pop_type_pack()
                                                        .map(GenericTypePackDefault::from),
                                                    _ => Err(ConvertError::GenericDeclaration {
                                                        generics: generics.to_string(),
                                                    }),
                                                }
                                            }
                                        })
                                        .transpose()?
                                    {
                                        let mut generic_pack_with_default =
                                            GenericTypePackWithDefault::new(
                                                generic_pack,
                                                default_type,
                                            );

                                        if self.hold_token_data {
                                            let equal_token =
                                                parameter.equals().ok_or_else(|| {
                                                    ConvertError::GenericDeclaration {
                                                        generics: generics.to_string(),
                                                    }
                                                })?;
                                            generic_pack_with_default
                                                .set_token(self.convert_token(equal_token)?);
                                        }

                                        generic_type_packs_with_default
                                            .push(generic_pack_with_default);
                                    } else {
                                        generic_type_packs.push(generic_pack)
                                    }
                                }
                                _ => {
                                    return Err(ConvertError::GenericDeclaration {
                                        generics: generics.to_string(),
                                    })
                                }
                            }
                        }

                        let mut type_variable_iter = type_variables.into_iter();
                        let mut type_variable_with_default_iter = type_variables_with_default
                            .into_iter()
                            .map(|(variable, default, token)| {
                                let mut type_variable =
                                    TypeVariableWithDefault::new(variable, default);

                                if let Some(token) = token {
                                    type_variable.set_token(token);
                                }

                                type_variable
                            });
                        let mut generic_type_packs_iter = generic_type_packs.into_iter();
                        let mut generic_type_packs_with_default_iter =
                            generic_type_packs_with_default.into_iter();

                        let mut generic_parameters = type_variable_iter
                            .next()
                            .map(GenericParametersWithDefaults::from_type_variable)
                            .or_else(|| {
                                type_variable_with_default_iter.next().map(
                                    GenericParametersWithDefaults::from_type_variable_with_default,
                                )
                            })
                            .or_else(|| {
                                generic_type_packs_iter
                                    .next()
                                    .map(GenericParametersWithDefaults::from_generic_type_pack)
                            })
                            .or_else(|| {
                                generic_type_packs_with_default_iter
                                    .next()
                                    .map(GenericParametersWithDefaults::from_generic_type_pack_with_default)
                            })
                            .ok_or_else(|| ConvertError::GenericDeclaration {
                                generics: generics.to_string(),
                            })?;

                        for type_variable in type_variable_iter {
                            generic_parameters.push_type_variable(type_variable);
                        }

                        for type_variable_with_default in type_variable_with_default_iter {
                            if !generic_parameters
                                .push_type_variable_with_default(type_variable_with_default)
                            {
                                return Err(ConvertError::GenericDeclaration {
                                    generics: generics.to_string(),
                                });
                            }
                        }

                        for generic_type_pack in generic_type_packs_iter {
                            if !generic_parameters.push_generic_type_pack(generic_type_pack) {
                                return Err(ConvertError::GenericDeclaration {
                                    generics: generics.to_string(),
                                });
                            }
                        }

                        for generic_type_pack_with_default in generic_type_packs_with_default_iter {
                            generic_parameters.push_generic_type_pack_with_default(
                                generic_type_pack_with_default,
                            );
                        }

                        if self.hold_token_data {
                            let (opening_list, closing_list) =
                                self.extract_contained_span_tokens(generics.arrows())?;
                            generic_parameters.set_tokens(GenericParametersTokens {
                                opening_list,
                                closing_list,
                                commas: self
                                    .extract_tokens_from_punctuation(generics.generics())?,
                            });
                        }

                        declaration.set_generic_parameters(generic_parameters);
                    }

                    if self.hold_token_data {
                        declaration.set_tokens(TypeDeclarationTokens {
                            r#type: self.convert_token(type_declaration.type_token())?,
                            equal: self.convert_token(type_declaration.equal_token())?,
                            export: export_token
                                .map(|token| self.convert_token(token))
                                .transpose()?,
                        });
                    }
                    self.statements.push(declaration.into());
                }
                ConvertWork::MakeFunctionCallExpression { call } => {
                    let call = self.make_function_call(call)?;
                    self.expressions.push(call.into());
                }
                ConvertWork::MakeLocalFunctionStatement { statement } => {
                    let builder = self.convert_function_body_attributes(
                        statement.body(),
                        self.convert_token(statement.function_token())?,
                    )?;
                    let mut name = Identifier::new(statement.name().token().to_string());
                    let mut local_token = None;

                    if self.hold_token_data {
                        name.set_token(self.convert_token(statement.name())?);
                        local_token = Some(self.convert_token(statement.local_token())?);
                    }

                    self.statements.push(
                        builder
                            .into_local_function_statement(name, local_token)
                            .into(),
                    );
                }
                ConvertWork::MakeLocalAssignStatement { statement } => {
                    let variables = statement
                        .names()
                        .iter()
                        .zip(statement.type_specifiers())
                        .map(|(token_ref, type_specifier)| {
                            self.convert_typed_identifier(token_ref, type_specifier)
                        })
                        .collect::<Result<Vec<_>, _>>()?;

                    let mut local_assign = LocalAssignStatement::new(
                        variables,
                        self.pop_expressions(statement.expressions().len())?,
                    );

                    if self.hold_token_data {
                        local_assign.set_tokens(LocalAssignTokens {
                            local: self.convert_token(statement.local_token())?,
                            equal: statement
                                .equal_token()
                                .map(|token| self.convert_token(token))
                                .transpose()?,
                            variable_commas: self
                                .extract_tokens_from_punctuation(statement.names())?,
                            value_commas: self
                                .extract_tokens_from_punctuation(statement.expressions())?,
                        })
                    }
                    self.statements.push(local_assign.into());
                }
                ConvertWork::MakeArgumentsFromExpressions {
                    arguments,
                    parentheses,
                } => {
                    let mut tuple = TupleArguments::new(self.pop_expressions(arguments.len())?);
                    if self.hold_token_data {
                        let (opening_parenthese, closing_parenthese) =
                            self.extract_contained_span_tokens(parentheses)?;
                        tuple.set_tokens(TupleArgumentsTokens {
                            opening_parenthese,
                            closing_parenthese,
                            commas: self.extract_tokens_from_punctuation(arguments)?,
                        })
                    }
                    self.arguments.push(tuple.into());
                }
                ConvertWork::MakeArgumentsFromTableEntries { table } => {
                    let expression = self.make_table_expression(table)?;
                    self.arguments.push(expression.into());
                }
                ConvertWork::MakeTableExpression { table } => {
                    let expression = self.make_table_expression(table)?;
                    self.expressions.push(expression.into());
                }

                ConvertWork::MakeLuaxElementExpression {element} => {
                    let opening_element = {
                        let name = match &element.opening_element.name {
                            ast::Var::Expression(expression) => {
                                Ok(self.pop_variable()?)
                            },
                            ast::Var::Name(name) => {
                                let name = self.convert_token_to_identifier(&name)?;
                                Ok(Variable::Identifier(name))
                            },
                            _ => {Err(ConvertError::Luax { luax: element.to_string() })} //TODO: pass error
                        }?;

                        let attributes = element.opening_element.attributes.iter().map(|attribute| {
                            let name = match &attribute.name {
                                ast::Var::Expression(expression) => {
                                    Ok(self.pop_variable()?)
                                },
                                ast::Var::Name(name) => {
                                    let name = self.convert_token_to_identifier(&name)?;
                                    Ok(Variable::Identifier(name))
                                },
<<<<<<< HEAD
                                _ => {panic!("test")} //TODO: pass error
                            };
å
=======
                                _ => {Err(ConvertError::Luax { luax: element.to_string() })} //TODO: pass error
                            }?;

>>>>>>> 0f743825
                            let value = self.pop_expression()?;

                            Ok(LuaxAttribute::new(name, value))
                        }).collect::<Result<Vec<_>, _>>()?;

                        LuaxOpeningElement::new(name, attributes)
                    };

                    let closing_element = if element.opening_element.self_closing.is_none() {
                        match element.closing_element.clone().unwrap().name {
                            ast::Var::Expression(expression) => {
                                let var = self.pop_variable()?;
                                Ok(Some(LuaxClosingElement::new(var)))
                            },
                            ast::Var::Name(name) => {
                                let name = self.convert_token_to_identifier(&name)?;
                                Ok(Some(LuaxClosingElement::new(Variable::Identifier(name))))
                            },
                            _ => {Err(ConvertError::Luax { luax: element.to_string() })} //TODO: pass error
                        }?
                    } else {
                        None
                    };

                    let children = self.convert_luax_children(&element.children);

                    let mut luax_element = LuaxElement::new(opening_element, children?);
                    luax_element.set_closing_element(closing_element.unwrap());

                    self.expressions.push(Expression::LuaxElement(luax_element).into()); //TODO jenny :)
                }

                ConvertWork::MakeLuaxFragmentExpression { fragment } => {
                    let children = self.convert_luax_children(&fragment.children);

                    let mut luax_fragment = LuaxFragment::new(children?);

                    self.expressions.push(Expression::LuaxFragment(luax_fragment).into()); //TODO jenny :)
                }

                ConvertWork::MakeAssignStatement { statement } => {
                    let variables = self.pop_variables(statement.variables().len())?;
                    let values = self.pop_expressions(statement.expressions().len())?;
                    let mut assignment = AssignStatement::new(variables, values);
                    if self.hold_token_data {
                        assignment.set_tokens(AssignTokens {
                            equal: self.convert_token(statement.equal_token())?,
                            variable_commas: self
                                .extract_tokens_from_punctuation(statement.variables())?,
                            value_commas: self
                                .extract_tokens_from_punctuation(statement.expressions())?,
                        });
                    }
                    self.statements.push(assignment.into());
                }
                ConvertWork::MakeVariable { variable } => {
                    let prefix = self.make_prefix_with_suffixes(variable.suffixes())?;
                    let variable = match prefix {
                        Prefix::Identifier(name) => Variable::Identifier(name),
                        Prefix::Field(field) => Variable::Field(field),
                        Prefix::Index(index) => Variable::Index(index),
                        Prefix::Call(_) | Prefix::Parenthese(_) => {
                            return Err(ConvertError::Variable {
                                variable: variable.to_string(),
                            })
                        }
                    };
                    self.variables.push(variable);
                }
                ConvertWork::MakePrefixExpression { variable } => {
                    let prefix = self.make_prefix_with_suffixes(variable.suffixes())?;
                    self.expressions.push(prefix.into());
                }
                ConvertWork::MakeCompoundAssignStatement { statement } => {
                    let variable = self.pop_variable()?;
                    let value = self.pop_expression()?;
                    let mut assignment = CompoundAssignStatement::new(
                        self.convert_compound_op(statement.compound_operator())?,
                        variable,
                        value,
                    );
                    if self.hold_token_data {
                        assignment.set_tokens(CompoundAssignTokens {
                            operator: self.convert_token(get_compound_operator_token(
                                statement.compound_operator(),
                            )?)?,
                        });
                    }
                    self.statements.push(assignment.into());
                }
                ConvertWork::MakeIfStatement { statement } => {
                    let condition = self.pop_expression()?;
                    let block = self.pop_block()?;
                    let mut if_statement = IfStatement::create(condition, block);
                    if let Some(elseifs) = statement.else_if() {
                        for else_if in elseifs {
                            let elseif_condition = self.pop_expression()?;
                            let elseif_block = self.pop_block()?;
                            let mut branch = IfBranch::new(elseif_condition, elseif_block);
                            if self.hold_token_data {
                                branch.set_tokens(IfBranchTokens {
                                    elseif: self.convert_token(else_if.else_if_token())?,
                                    then: self.convert_token(else_if.then_token())?,
                                });
                            }
                            if_statement.push_branch(branch);
                        }
                    }
                    if statement.else_block().is_some() {
                        if_statement.set_else_block(self.pop_block()?);
                    }
                    if self.hold_token_data {
                        if_statement.set_tokens(IfStatementTokens {
                            r#if: self.convert_token(statement.if_token())?,
                            then: self.convert_token(statement.then_token())?,
                            end: self.convert_token(statement.end_token())?,
                            r#else: statement
                                .else_token()
                                .map(|token| self.convert_token(token))
                                .transpose()?,
                        })
                    }
                    self.statements.push(if_statement.into());
                }
                ConvertWork::MakeFunctionReturnType { type_info } => {
                    use ast::types::TypeInfo;

                    let return_type = if is_variadic_type(type_info).is_some() {
                        self.pop_variadic_type_pack()?.into()
                    } else {
                        match type_info {
                            TypeInfo::Tuple { .. } => self.pop_type_pack()?.into(),
                            TypeInfo::GenericPack { .. } => self.pop_generic_type_pack()?.into(),
                            _ => self.pop_type()?.into(),
                        }
                    };

                    self.function_return_types.push(return_type);
                }
                ConvertWork::MakeVariadicTypePack { ellipse } => {
                    let mut variadic_type_pack = VariadicTypePack::new(self.pop_type()?);

                    if self.hold_token_data {
                        variadic_type_pack.set_token(self.convert_token(ellipse)?);
                    }

                    self.variadic_type_packs.push(variadic_type_pack);
                }
                ConvertWork::MakeArrayType { braces } => {
                    let mut array_type = ArrayType::new(self.pop_type()?);

                    if self.hold_token_data {
                        let (opening_brace, closing_brace) =
                            self.extract_contained_span_tokens(braces)?;

                        array_type.set_tokens(ArrayTypeTokens {
                            opening_brace,
                            closing_brace,
                        })
                    }

                    self.types.push(array_type.into());
                }
                ConvertWork::MakeOptionalType { question_mark } => {
                    let mut optional_type = OptionalType::new(self.pop_type()?);

                    if self.hold_token_data {
                        optional_type.set_token(self.convert_token(question_mark)?);
                    }

                    self.types.push(optional_type.into());
                }
                ConvertWork::MakeIntersectionType { operator } => {
                    let left_type = self.pop_type()?;
                    let right_type = self.pop_type()?;

                    let mut intersection_type = IntersectionType::new(left_type, right_type);

                    if self.hold_token_data {
                        intersection_type.set_token(self.convert_token(operator)?);
                    }

                    self.types.push(intersection_type.into());
                }
                ConvertWork::MakeUnionType { operator } => {
                    let left_type = self.pop_type()?;
                    let right_type = self.pop_type()?;

                    let mut union_type = UnionType::new(left_type, right_type);

                    if self.hold_token_data {
                        union_type.set_token(self.convert_token(operator)?);
                    }

                    self.types.push(union_type.into());
                }
                ConvertWork::MakeTableType { braces, fields } => {
                    let mut table_type = TableType::default();

                    for field in fields {
                        use ast::types::TypeFieldKey;

                        match field.key() {
                            TypeFieldKey::Name(property_name) => {
                                let mut property_type = TablePropertyType::new(
                                    self.convert_token_to_identifier(property_name)?,
                                    self.pop_type()?,
                                );

                                if self.hold_token_data {
                                    property_type
                                        .set_token(self.convert_token(field.colon_token())?);
                                }

                                table_type.push_property(property_type);
                            }
                            TypeFieldKey::IndexSignature { brackets, .. } => {
                                let mut indexer_type =
                                    TableIndexerType::new(self.pop_type()?, self.pop_type()?);

                                if self.hold_token_data {
                                    let (opening_bracket, closing_bracket) =
                                        self.extract_contained_span_tokens(brackets)?;

                                    indexer_type.set_tokens(TableIndexTypeTokens {
                                        opening_bracket,
                                        closing_bracket,
                                        colon: self.convert_token(field.colon_token())?,
                                    })
                                }

                                table_type.set_indexer_type(indexer_type);
                            }
                            key => {
                                return Err(ConvertError::TableTypeProperty {
                                    property: key.to_string(),
                                });
                            }
                        }
                    }

                    if self.hold_token_data {
                        let (opening_brace, closing_brace) =
                            self.extract_contained_span_tokens(braces)?;

                        table_type.set_tokens(TableTypeTokens {
                            opening_brace,
                            closing_brace,
                            separators: self.extract_tokens_from_punctuation(fields)?,
                        })
                    }

                    self.types.push(table_type.into());
                }
                ConvertWork::MakeExpressionType {
                    typeof_token,
                    parentheses,
                } => {
                    let mut expression_type = ExpressionType::new(self.pop_expression()?);

                    if self.hold_token_data {
                        let (opening_parenthese, closing_parenthese) =
                            self.extract_contained_span_tokens(parentheses)?;

                        expression_type.set_tokens(ExpressionTypeTokens {
                            r#typeof: self.convert_token(typeof_token)?,
                            opening_parenthese,
                            closing_parenthese,
                        });
                    }

                    self.types.push(expression_type.into());
                }
                ConvertWork::MakeFunctionType {
                    generics,
                    parentheses,
                    arguments,
                    arrow,
                } => {
                    let mut function_type = FunctionType::new(self.pop_function_return_type()?);

                    for argument in arguments {
                        use ast::types::TypeInfo;

                        if is_variadic_type(argument.type_info()).is_some() {
                            function_type.set_variadic_type(self.pop_variadic_type_pack()?);
                        } else {
                            match argument.type_info() {
                                TypeInfo::Variadic { .. } | TypeInfo::VariadicPack { .. } => {
                                    function_type.set_variadic_type(self.pop_variadic_type_pack()?);
                                }
                                TypeInfo::GenericPack { .. } => {
                                    function_type.set_variadic_type(self.pop_generic_type_pack()?);
                                }
                                _ => {
                                    let mut argument_type =
                                        FunctionArgumentType::new(self.pop_type()?);

                                    if let Some((name, colon)) = argument.name() {
                                        argument_type
                                            .set_name(self.convert_token_to_identifier(name)?);

                                        if self.hold_token_data {
                                            argument_type.set_token(self.convert_token(colon)?);
                                        }
                                    }

                                    function_type.push_argument(argument_type);
                                }
                            };
                        }
                    }

                    if let Some(generics) = generics {
                        let generic_parameters = self.convert_generic_type_parameters(generics)?;

                        function_type.set_generic_parameters(generic_parameters);
                    }

                    if self.hold_token_data {
                        let (opening_parenthese, closing_parenthese) =
                            self.extract_contained_span_tokens(parentheses)?;

                        function_type.set_tokens(FunctionTypeTokens {
                            opening_parenthese,
                            closing_parenthese,
                            arrow: self.convert_token(arrow)?,
                            commas: self.extract_tokens_from_punctuation(arguments)?,
                        });
                    }

                    self.types.push(function_type.into());
                }
                ConvertWork::MakeGenericType { base, module } => {
                    let type_name = TypeName::new(self.convert_token_to_identifier(base)?)
                        .with_type_parameters(self.pop_type_parameters()?);

                    self.types
                        .push(if let Some((module, punctuation)) = module {
                            let mut type_field = TypeField::new(
                                self.convert_token_to_identifier(module)?,
                                type_name,
                            );

                            if self.hold_token_data {
                                type_field.set_token(self.convert_token(punctuation)?);
                            }

                            type_field.into()
                        } else {
                            type_name.into()
                        });
                }
                ConvertWork::MakeTypeParameters { arrows, generics } => {
                    use ast::types::TypeInfo;

                    let mut parameters = generics
                        .iter()
                        .map(|type_parameter| {
                            if is_variadic_type(type_parameter).is_some() {
                                self.pop_variadic_type_pack().map(TypeParameter::from)
                            } else {
                                match type_parameter {
                                    TypeInfo::GenericPack { .. } => {
                                        self.pop_generic_type_pack().map(TypeParameter::from)
                                    }
                                    TypeInfo::VariadicPack { .. } | TypeInfo::Variadic { .. } => {
                                        self.pop_variadic_type_pack().map(TypeParameter::from)
                                    }
                                    TypeInfo::Tuple { .. } => {
                                        self.pop_type_pack().map(TypeParameter::from)
                                    }
                                    TypeInfo::Array { .. }
                                    | TypeInfo::Basic(_)
                                    | TypeInfo::String(_)
                                    | TypeInfo::Boolean(_)
                                    | TypeInfo::Callback { .. }
                                    | TypeInfo::Generic { .. }
                                    | TypeInfo::Intersection { .. }
                                    | TypeInfo::Module { .. }
                                    | TypeInfo::Optional { .. }
                                    | TypeInfo::Table { .. }
                                    | TypeInfo::Typeof { .. }
                                    | TypeInfo::Union { .. } => {
                                        self.pop_type().map(TypeParameter::from)
                                    }
                                    _ => Err(ConvertError::TypeInfo {
                                        type_info: type_parameter.to_string(),
                                    }),
                                }
                            }
                        })
                        .collect::<Result<TypeParameters, ConvertError>>()?;

                    if self.hold_token_data {
                        let (opening_list, closing_list) =
                            self.extract_contained_span_tokens(arrows)?;

                        let commas = self.extract_tokens_from_punctuation(generics)?;

                        parameters.set_tokens(TypeParametersTokens {
                            opening_list,
                            closing_list,
                            commas,
                        })
                    }

                    self.type_parameters.push(parameters);
                }
                ConvertWork::MakeTypeCast { type_assertion } => {
                    let r#type = self.pop_type()?;
                    let expression = self.pop_expression()?;

                    let mut type_cast = TypeCastExpression::new(expression, r#type);

                    if self.hold_token_data {
                        type_cast.set_token(self.convert_token(type_assertion.assertion_op())?);
                    }

                    self.expressions.push(type_cast.into());
                }
                ConvertWork::MakeParentheseType { parentheses } => {
                    let r#type = self.pop_type()?;

                    let mut parenthese_type = ParentheseType::new(r#type);

                    if self.hold_token_data {
                        let (left_parenthese, right_parenthese) =
                            self.extract_contained_span_tokens(parentheses)?;
                        parenthese_type.set_tokens(ParentheseTypeTokens {
                            left_parenthese,
                            right_parenthese,
                        });
                    }

                    self.types.push(parenthese_type.into());
                }
                ConvertWork::MakeTypePack { types, parentheses } => {
                    use ast::types::TypeInfo;

                    let mut type_pack = TypePack::default();

                    let last_index = types.len().saturating_sub(1);
                    for (i, r#type) in types.iter().enumerate() {
                        if i == last_index && is_variadic_type(r#type).is_some() {
                            type_pack.set_variadic_type(self.pop_variadic_type_pack()?);
                        } else {
                            match r#type {
                                TypeInfo::GenericPack { .. } => {
                                    type_pack.set_variadic_type(self.pop_generic_type_pack()?);
                                }
                                _ => {
                                    type_pack.push_type(self.pop_type()?);
                                }
                            }
                        }
                    }

                    if self.hold_token_data {
                        let (left_parenthese, right_parenthese) =
                            self.extract_contained_span_tokens(parentheses)?;
                        let commas = self.extract_tokens_from_punctuation(types)?;
                        type_pack.set_tokens(TypePackTokens {
                            left_parenthese,
                            right_parenthese,
                            commas,
                        });
                    }

                    self.type_packs.push(type_pack);
                }
            }
        }

        let mut block = self.blocks.pop().expect("root block should be converted");

        if self.hold_token_data {
            if let Some(tokens) = block.mutate_tokens() {
                let token = self.convert_token(ast.eof())?;
                if token.has_trivia() {
                    tokens.final_token = Some(token);
                }
            }
        }

        Ok(block)
    }

    fn convert_generic_type_parameters(
        &mut self,
        generics: &ast::types::GenericDeclaration,
    ) -> Result<GenericParameters, ConvertError> {
        let mut type_variables = Vec::new();
        let mut generic_type_packs = Vec::new();
        for parameter in generics.generics() {
            match parameter.parameter() {
                ast::types::GenericParameterInfo::Name(name) => {
                    if !generic_type_packs.is_empty() {
                        return Err(ConvertError::GenericDeclaration {
                            generics: generics.to_string(),
                        });
                    }
                    type_variables.push(self.convert_token_to_identifier(name)?);
                }
                ast::types::GenericParameterInfo::Variadic { name, ellipse } => {
                    let mut generic_pack =
                        GenericTypePack::new(self.convert_token_to_identifier(name)?);

                    if self.hold_token_data {
                        generic_pack.set_token(self.convert_token(ellipse)?);
                    }

                    generic_type_packs.push(generic_pack);
                }
                _ => {
                    return Err(ConvertError::GenericDeclaration {
                        generics: generics.to_string(),
                    })
                }
            }
        }
        let mut type_variables_iter = type_variables.into_iter();
        let mut generic_type_packs_iter = generic_type_packs.into_iter();
        let mut generic_parameters = type_variables_iter
            .next()
            .map(GenericParameters::from_type_variable)
            .or_else(|| {
                generic_type_packs_iter
                    .next()
                    .map(GenericParameters::from_generic_type_pack)
            })
            .ok_or_else(|| ConvertError::GenericDeclaration {
                generics: generics.to_string(),
            })?;

        for type_variable in type_variables_iter {
            generic_parameters.push_type_variable(type_variable);
        }

        for generic_pack in generic_type_packs_iter {
            generic_parameters.push_generic_type_pack(generic_pack);
        }

        if self.hold_token_data {
            let (opening_list, closing_list) =
                self.extract_contained_span_tokens(generics.arrows())?;
            let commas = self.extract_tokens_from_punctuation(generics.generics())?;
            generic_parameters.set_tokens(GenericParametersTokens {
                opening_list,
                closing_list,
                commas,
            });
        }

        Ok(generic_parameters)
    }

    #[cfg_attr(feature = "tracing", tracing::instrument(level = "trace", skip_all))]
    fn convert_statement(&mut self, statement: &'a ast::Stmt) -> Result<(), ConvertError> {
        match statement {
            ast::Stmt::Assignment(assignment) => {
                self.work_stack.push(ConvertWork::MakeAssignStatement {
                    statement: assignment,
                });
                for variable in assignment.variables() {
                    self.convert_variable(variable)?;
                }
                for expression in assignment.expressions() {
                    self.push_work(expression);
                }
            }
            ast::Stmt::Do(do_statement) => {
                self.work_stack.push(ConvertWork::MakeDoStatement {
                    statement: do_statement,
                });
                self.push_work(do_statement.block());
            }
            ast::Stmt::FunctionCall(call) => {
                self.work_stack
                    .push(ConvertWork::MakeFunctionCallStatement { call });
                self.convert_function_call(call)?;
            }
            ast::Stmt::FunctionDeclaration(function) => {
                self.work_stack.push(ConvertWork::MakeFunctionDeclaration {
                    statement: function,
                });
                self.push_function_body_work(function.body());
            }
            ast::Stmt::GenericFor(generic_for) => {
                self.work_stack.push(ConvertWork::MakeGenericForStatement {
                    statement: generic_for,
                });
                self.push_work(generic_for.block());
                for type_specifier in generic_for.type_specifiers().flatten() {
                    self.push_work(type_specifier.type_info());
                }
                for expression in generic_for.expressions().iter() {
                    self.push_work(expression);
                }
            }
            ast::Stmt::If(if_statement) => {
                self.work_stack.push(ConvertWork::MakeIfStatement {
                    statement: if_statement,
                });
                self.push_work(if_statement.condition());
                self.push_work(if_statement.block());
                if let Some(elseifs) = if_statement.else_if() {
                    for branch in elseifs {
                        self.push_work(branch.condition());
                        self.push_work(branch.block());
                    }
                }
                if let Some(block) = if_statement.else_block() {
                    self.push_work(block);
                }
            }
            ast::Stmt::LocalAssignment(local_assign) => {
                self.work_stack.push(ConvertWork::MakeLocalAssignStatement {
                    statement: local_assign,
                });
                for type_specifier in local_assign.type_specifiers().flatten() {
                    self.push_work(type_specifier.type_info());
                }
                for expression in local_assign.expressions().iter() {
                    self.push_work(expression);
                }
            }
            ast::Stmt::LocalFunction(local_function) => {
                self.work_stack
                    .push(ConvertWork::MakeLocalFunctionStatement {
                        statement: local_function,
                    });
                self.push_function_body_work(local_function.body());
            }
            ast::Stmt::NumericFor(numeric_for) => {
                self.work_stack.push(ConvertWork::MakeNumericForStatement {
                    statement: numeric_for,
                });
                if let Some(type_info) = numeric_for.type_specifier() {
                    self.push_work(type_info.type_info());
                }
                self.push_work(numeric_for.block());
                self.work_stack
                    .push(ConvertWork::Expression(numeric_for.start()));
                self.work_stack
                    .push(ConvertWork::Expression(numeric_for.end()));
                if let Some(step) = numeric_for.step() {
                    self.push_work(step);
                }
            }
            ast::Stmt::Repeat(repeat) => {
                self.work_stack
                    .push(ConvertWork::MakeRepeatStatement { statement: repeat });
                self.push_work(repeat.block());
                self.push_work(repeat.until());
            }
            ast::Stmt::While(while_statement) => {
                self.work_stack.push(ConvertWork::MakeWhileStatement {
                    statement: while_statement,
                });
                self.push_work(while_statement.block());
                self.push_work(while_statement.condition());
            }
            ast::Stmt::CompoundAssignment(assignment) => {
                self.work_stack
                    .push(ConvertWork::MakeCompoundAssignStatement {
                        statement: assignment,
                    });
                self.convert_variable(assignment.lhs())?;
                self.push_work(assignment.rhs());
            }
            ast::Stmt::ExportedTypeDeclaration(exported_type_declaration) => {
                let type_declaration = exported_type_declaration.type_declaration();

                self.convert_type_declaration(
                    type_declaration,
                    Some(exported_type_declaration.export_token()),
                );
            }
            ast::Stmt::TypeDeclaration(type_declaration) => {
                self.convert_type_declaration(type_declaration, None);
            }
            _ => {
                return Err(ConvertError::Statement {
                    statement: statement.to_string(),
                })
            }
        }
        Ok(())
    }

    fn convert_type_declaration(
        &mut self,
        type_declaration: &'a ast::types::TypeDeclaration,
        export_token: Option<&'a tokenizer::TokenReference>,
    ) {
        self.work_stack
            .push(ConvertWork::MakeTypeDeclarationStatement {
                type_declaration,
                export_token,
            });
        self.push_work(type_declaration.type_definition());

        if let Some(generics) = type_declaration.generics() {
            for parameter in generics.generics() {
                if let Some(default_type) = parameter.default_type() {
                    match (parameter.parameter(), default_type) {
                        (
                            ast::types::GenericParameterInfo::Variadic { .. },
                            ast::types::TypeInfo::Tuple { parentheses, types },
                        ) => {
                            self.push_type_pack_work(types, parentheses);
                        }
                        _ => {
                            self.push_maybe_variadic_type(default_type);
                        }
                    }
                }
            }
        }
    }

    fn convert_luax_element(&mut self, element: &'a ast::LuaxElement) -> Result<(), ConvertError> {
        // self.work_stack.push(ConvertWork::MakeLuaxOpeningElement {
        //     opening_element: element.opening_element,
        // });

        match &element.opening_element.name {
            ast::Var::Expression(expression) => {
                self.work_stack.push(ConvertWork::MakeVariable{variable: &expression})
            }
            ast::Var::Name(name) => {}
            _ => {}
        }

        for attribute in element.opening_element.attributes.iter() {
            match &attribute.name {
                ast::Var::Expression(expression) => {
                    self.work_stack.push(ConvertWork::MakeVariable{variable: &expression})
                }
                ast::Var::Name(name) => {}
                _ => {}
            }
            self.push_work(&attribute.value);
        }

        if element.opening_element.self_closing.is_none() {

            match element.closing_element.unwrap().name {
                ast::Var::Expression(expression) => {
                    self.work_stack.push(ConvertWork::MakeVariable{variable: &expression})
                }
                ast::Var::Name(name) => {}
                _ => {}
            }
        }
        
        for child in element.children.iter() {
            match child {
                ast::LuaxChild::Expression(expression) => {
                    self.push_work(&expression.expression)
                }
                ast::LuaxChild::Element(element) => {
                    self.work_stack.push(ConvertWork::MakeLuaxElementExpression { element })
                }
                ast::LuaxChild::Fragment(fragment) => {
                    self.work_stack.push(ConvertWork::MakeLuaxFragmentExpression { fragment })
                }
                _ => {} //TODO: pass error
            }
        }
        Ok(())
    }

    #[cfg_attr(feature = "tracing", tracing::instrument(level = "trace", skip_all))]
    fn convert_table(&mut self, table: &'a ast::TableConstructor) -> Result<(), ConvertError> {
        for field in table.fields() {
            match field {
                ast::Field::ExpressionKey {
                    brackets: _,
                    key,
                    equal: _,
                    value,
                } => {
                    self.push_work(key);
                    self.push_work(value);
                }
                ast::Field::NameKey {
                    key: _,
                    equal: _,
                    value,
                } => {
                    self.push_work(value);
                }
                ast::Field::NoKey(value) => {
                    self.push_work(value);
                }
                _ => {
                    return Err(ConvertError::TableEntry {
                        entry: field.to_string(),
                    })
                }
            }
        }
        Ok(())
    }

    #[cfg_attr(feature = "tracing", tracing::instrument(level = "trace", skip_all))]
    fn make_table_expression(
        &mut self,
        table: &ast::TableConstructor,
    ) -> Result<TableExpression, ConvertError> {
        let entries: Result<_, _> = table
            .fields()
            .iter()
            .map(|field| match field {
                ast::Field::ExpressionKey {
                    brackets,
                    key: _,
                    equal,
                    value: _,
                } => {
                    let key = self.pop_expression()?;
                    let value = self.pop_expression()?;
                    let mut entry = TableIndexEntry::new(key, value);
                    if self.hold_token_data {
                        let (opening_bracket, closing_bracket) =
                            self.extract_contained_span_tokens(brackets)?;
                        entry.set_tokens(TableIndexEntryTokens {
                            opening_bracket,
                            closing_bracket,
                            equal: self.convert_token(equal)?,
                        })
                    }
                    Ok(entry.into())
                }
                ast::Field::NameKey {
                    key,
                    equal,
                    value: _,
                } => {
                    let mut entry = TableFieldEntry::new(
                        self.convert_token_to_identifier(key)?,
                        self.pop_expression()?,
                    );
                    if self.hold_token_data {
                        entry.set_token(self.convert_token(equal)?);
                    }
                    Ok(entry.into())
                }
                ast::Field::NoKey(_) => Ok(TableEntry::Value(self.pop_expression()?)),
                _ => Err(ConvertError::TableEntry {
                    entry: field.to_string(),
                }),
            })
            .collect();
        let mut expression = TableExpression::new(entries?);
        if self.hold_token_data {
            let (opening_brace, closing_brace) =
                self.extract_contained_span_tokens(table.braces())?;
            expression.set_tokens(TableTokens {
                opening_brace,
                closing_brace,
                separators: self.extract_tokens_from_punctuation(table.fields())?,
            });
        }
        Ok(expression)
    }
    // fn convert_opening_element(&mut self,  opening_element: &'a ast::LuaxOpeningElement) -> Result<(), ConvertError> {
    //     let attributes = opening_element.attributes.iter().map(|attribute| {
    //         let mut attribute = LuaxAttribute::new(
    //                 self.convert_token_to_identifier(attribute.name)?,
    //                 self.pop_expression()?,
    //             );
    //         attribute
    //     }).collect();
    //     let mut name = &opening_element.name;
    //     self.convert_variable(name);
    //     let opening = LuaxOpeningElement::new(name, attributes);
        // for field in table.fields() {
        //     match field {
        //         ast::Field::ExpressionKey {
        //             brackets: _,
        //             key,
        //             equal: _,
        //             value,
        //         } => {
        //             self.push_work(key);
        //             self.push_work(value);
        //         }
        //         ast::Field::NameKey {
        //             key: _,
        //             equal: _,
        //             value,
        //         } => {
        //             self.push_work(value);
        //         }
        //         ast::Field::NoKey(value) => {
        //             self.push_work(value);
        //         }
        //         _ => {
        //             return Err(ConvertError::TableEntry {
        //                 entry: field.to_string(),
        //             })
        //         }
        //     }
    //     // }
    //     Ok(())
    // }
    // #[cfg_attr(feature = "tracing", tracing::instrument(level = "trace", skip_all))]
    // fn make_luax_element_expression(
    //     &mut self,
    //     element: &ast::LuaxElement,
    // ) -> Result<LuaxElement, ConvertError> {
    //     let attributes = element.opening_element.attributes.iter().map(|attribute| {
    //         let mut attribute = LuaxAttribute::new(
    //             self.convert_token_to_identifier(attribute.name)?,
    //             self.pop_expression()?,
    //         );
    //         // if self.hold_token_data {
    //         //     attribute.set_token(self.convert_token(attribute.equal_token())?);
    //         // }
    //         attribute
    //     }).collect();
    //     let mut name = &element.opening_element.name;
    //     self.convert_variable(name);
    //     let opening = LuaxOpeningElement::new(name, attributes);
    //     opening.set_self_closing(Token::new(element.opening_element.self_closing));
    //     let element = LuaxElement::new(opening, element.children);
    //     // if self.hold_token_data {
    //     //     element.set_token(self.convert_token(element.element_token())?);
    //     // }
    //     Ok(element)
    //}

    // #[cfg_attr(feature = "tracing", tracing::instrument(level = "trace", skip_all))]
    // fn make_luax_fragment_expression(
    //     &mut self,
    //     fragment: &ast::LuaxFragment,
    // ) -> Result<LuaxFragment, ConvertError> {
    //     let mut expression = LuaxFragment::new(self.pop_expression()?);
    //     if self.hold_token_data {
    //         expression.set_token(self.convert_token(fragment.fragment_token())?);
    //     }
    //     Ok(expression)
    // }

    #[cfg_attr(feature = "tracing", tracing::instrument(level = "trace", skip_all))]
    fn make_function_call(
        &mut self,
        call: &'a ast::FunctionCall,
    ) -> Result<FunctionCall, ConvertError> {
        let prefix = self.make_prefix_with_suffixes(call.suffixes())?;
        match prefix {
            Prefix::Call(call) => Ok(call),
            _ => panic!(
                "FunctionCall should convert to a call statement, but got {:#?}",
                prefix,
            ),
        }
    }

    #[cfg_attr(feature = "tracing", tracing::instrument(level = "trace", skip_all))]
    fn make_prefix_with_suffixes(
        &mut self,
        suffixes: impl Iterator<Item = &'a ast::Suffix>,
    ) -> Result<Prefix, ConvertError> {
        let mut prefix = self.pop_prefix()?;

        for suffix in suffixes {
            match suffix {
                ast::Suffix::Call(call_suffix) => match call_suffix {
                    ast::Call::AnonymousCall(_) => {
                        let mut call = FunctionCall::new(prefix, self.pop_arguments()?, None);
                        if self.hold_token_data {
                            call.set_tokens(FunctionCallTokens { colon: None })
                        }
                        prefix = call.into();
                    }
                    ast::Call::MethodCall(method_call) => {
                        let mut call = FunctionCall::new(
                            prefix,
                            self.pop_arguments()?,
                            Some(self.convert_token_to_identifier(method_call.name())?),
                        );
                        if self.hold_token_data {
                            call.set_tokens(FunctionCallTokens {
                                colon: Some(self.convert_token(method_call.colon_token())?),
                            });
                        }
                        prefix = call.into();
                    }
                    _ => {
                        return Err(ConvertError::Call {
                            call: call_suffix.to_string(),
                        });
                    }
                },
                ast::Suffix::Index(index) => match index {
                    ast::Index::Brackets {
                        brackets,
                        expression: _,
                    } => {
                        let mut index = IndexExpression::new(prefix, self.pop_expression()?);
                        if self.hold_token_data {
                            let (opening_bracket, closing_bracket) =
                                self.extract_contained_span_tokens(brackets)?;
                            index.set_tokens(IndexExpressionTokens {
                                opening_bracket,
                                closing_bracket,
                            });
                        }
                        prefix = index.into();
                    }
                    ast::Index::Dot { name, dot } => {
                        let mut field =
                            FieldExpression::new(prefix, self.convert_token_to_identifier(name)?);
                        if self.hold_token_data {
                            field.set_token(self.convert_token(dot)?);
                        }
                        prefix = field.into();
                    }
                    _ => {
                        return Err(ConvertError::Index {
                            index: index.to_string(),
                        });
                    }
                },
                _ => {
                    return Err(ConvertError::Suffix {
                        suffix: suffix.to_string(),
                    });
                }
            }
        }

        Ok(prefix)
    }

    #[cfg_attr(feature = "tracing", tracing::instrument(level = "trace", skip_all))]
    fn convert_expression(&mut self, expression: &'a ast::Expression) -> Result<(), ConvertError> {
        match expression {
            ast::Expression::BinaryOperator { lhs, binop, rhs } => {
                self.work_stack
                    .push(ConvertWork::MakeBinaryExpression { operator: binop });
                self.work_stack.push(ConvertWork::Expression(lhs));
                self.work_stack.push(ConvertWork::Expression(rhs));
            }
            ast::Expression::Parentheses {
                contained,
                expression: inner_expression,
            } => {
                self.work_stack.push(ConvertWork::MakeParentheseExpression {
                    contained_span: contained,
                });
                self.work_stack
                    .push(ConvertWork::Expression(inner_expression));
            }
            ast::Expression::UnaryOperator { unop, expression } => {
                self.work_stack
                    .push(ConvertWork::MakeUnaryExpression { operator: unop });
                self.work_stack.push(ConvertWork::Expression(expression));
            }
            ast::Expression::TypeAssertion {
                expression,
                type_assertion,
            } => {
                self.work_stack
                    .push(ConvertWork::MakeTypeCast { type_assertion });
                self.push_work(type_assertion.cast_to());
                self.push_work(expression.as_ref());
            }
            ast::Expression::Function((token, body)) => {
                self.work_stack
                    .push(ConvertWork::MakeFunctionExpression { body, token });

                self.push_function_body_work(body);
            }
            ast::Expression::FunctionCall(call) => {
                self.work_stack
                    .push(ConvertWork::MakeFunctionCallExpression { call });
                self.convert_function_call(call)?;
            }
            ast::Expression::TableConstructor(table) => {
                self.work_stack
                    .push(ConvertWork::MakeTableExpression { table });
                self.convert_table(table)?;
            }
            ast::Expression::LuaxElement(element) => {
                self.work_stack
                    .push(ConvertWork::MakeLuaxElementExpression { element });
                self.convert_luax_element(element)?;
            }
            // ast::Expression::LuaxFragment(fragment) => {
            //     self.work_stack
            //         .push(ConvertWork::MakeLuaxFragmentExpression { fragment });
            //     self.convert_luax_fragment(fragment)?;
            // }
            ast::Expression::Number(number) => {
                let mut expression = NumberExpression::from_str(&number.token().to_string())
                    .map_err(|err| ConvertError::Number {
                        number: number.to_string(),
                        parsing_error: err.to_string(),
                    })?;
                if self.hold_token_data {
                    expression.set_token(self.convert_token(number)?);
                }
                self.work_stack
                    .push(ConvertWork::PushExpression(expression.into()));
            }
            ast::Expression::String(token_ref) => {
                self.work_stack.push(ConvertWork::PushExpression(
                    self.convert_string_expression(token_ref)?.into(),
                ));
            }
            ast::Expression::Symbol(symbol_token) => match symbol_token.token().token_type() {
                TokenType::Symbol { symbol } => {
                    let token = if self.hold_token_data {
                        Some(self.convert_token(symbol_token)?)
                    } else {
                        None
                    };
                    let expression = match symbol {
                        Symbol::True => Expression::True(token),
                        Symbol::False => Expression::False(token),
                        Symbol::Nil => Expression::Nil(token),
                        Symbol::Ellipse => Expression::VariableArguments(token),
                        _ => {
                            return Err(ConvertError::Expression {
                                expression: expression.to_string(),
                            })
                        }
                    };
                    self.work_stack
                        .push(ConvertWork::PushExpression(expression));
                }
                _ => {
                    return Err(ConvertError::Expression {
                        expression: expression.to_string(),
                    })
                }
            },
            ast::Expression::Var(var) => match var {
                ast::Var::Expression(var_expression) => {
                    self.work_stack.push(ConvertWork::MakePrefixExpression {
                        variable: var_expression,
                    });
                    self.push_work(var_expression.prefix());
                    self.convert_suffixes(var_expression.suffixes())?;
                }
                ast::Var::Name(token_ref) => {
                    self.work_stack
                        .push(ConvertWork::PushExpression(Expression::Identifier(
                            self.convert_token_to_identifier(token_ref)?,
                        )));
                }
                _ => {
                    return Err(ConvertError::Expression {
                        expression: expression.to_string(),
                    })
                }
            },
            ast::Expression::IfExpression(if_expression) => {
                self.push_work(ConvertWork::MakeIfExpression { if_expression });
                self.push_work(if_expression.condition());
                self.push_work(if_expression.if_expression());
                self.push_work(if_expression.else_expression());
                if let Some(elseif_expressions) = if_expression.else_if_expressions() {
                    for elseif in elseif_expressions {
                        self.push_work(elseif.condition());
                        self.push_work(elseif.expression());
                    }
                }
            }
            ast::Expression::InterpolatedString(interpolated_string) => {
                self.push_work(ConvertWork::MakeInterpolatedString {
                    interpolated_string,
                });
                for segment in interpolated_string.segments() {
                    self.push_work(&segment.expression);
                }
            }
            _ => {
                return Err(ConvertError::Expression {
                    expression: expression.to_string(),
                })
            }
        }
        Ok(())
    }

    fn push_function_body_work(&mut self, body: &'a ast::FunctionBody) {
        self.push_work(body.block());
        if let Some(return_type) = body.return_type() {
            self.push_function_return_type(return_type.type_info());
        }
        for type_specifier in body.type_specifiers().flatten() {
            self.push_work(type_specifier.type_info());
        }
    }

    fn push_function_return_type(&mut self, return_type: &'a ast::types::TypeInfo) {
        self.push_work(ConvertWork::MakeFunctionReturnType {
            type_info: return_type,
        });
        match return_type {
            ast::types::TypeInfo::Tuple { types, parentheses } => {
                self.push_type_pack_work(types, parentheses);
            }
            _ => {
                self.push_maybe_variadic_type(return_type);
            }
        };
    }

    fn push_type_pack_work(
        &mut self,
        types: &'a ast::punctuated::Punctuated<ast::types::TypeInfo>,
        parentheses: &'a ast::span::ContainedSpan,
    ) {
        self.work_stack
            .push(ConvertWork::MakeTypePack { types, parentheses });

        let last_index = types.len().saturating_sub(1);
        for (i, r#type) in types.iter().enumerate() {
            if i == last_index {
                self.push_maybe_variadic_type(r#type);
            } else {
                self.push_work(r#type)
            }
        }
    }

    #[cfg_attr(feature = "tracing", tracing::instrument(level = "trace", skip_all))]
    fn convert_type_info(
        &mut self,
        type_info: &'a ast::types::TypeInfo,
    ) -> Result<(), ConvertError> {
        use ast::types::TypeInfo;

        match type_info {
            TypeInfo::Array { braces, type_info } => {
                self.work_stack.push(ConvertWork::MakeArrayType { braces });

                self.push_work(type_info.as_ref());
            }
            TypeInfo::Basic(token_ref) => {
                if let TokenType::Symbol { symbol } = token_ref.token_type() {
                    let token = if self.hold_token_data {
                        Some(self.convert_token(token_ref)?)
                    } else {
                        None
                    };
                    let new_type = match symbol {
                        Symbol::Nil => Type::Nil(token),
                        _ => {
                            return Err(ConvertError::TypeInfo {
                                type_info: type_info.to_string(),
                            })
                        }
                    };
                    self.work_stack.push(ConvertWork::PushType(new_type));
                } else {
                    self.work_stack.push(ConvertWork::PushType(
                        TypeName::new(self.convert_token_to_identifier(token_ref)?).into(),
                    ));
                }
            }
            TypeInfo::String(token) => {
                self.work_stack.push(ConvertWork::PushType(
                    self.convert_string_type(token)?.into(),
                ));
            }
            TypeInfo::Boolean(token_ref) => {
                if let TokenType::Symbol { symbol } = token_ref.token_type() {
                    let token = if self.hold_token_data {
                        Some(self.convert_token(token_ref)?)
                    } else {
                        None
                    };
                    let new_type = match symbol {
                        Symbol::True => Type::True(token),
                        Symbol::False => Type::False(token),
                        _ => {
                            return Err(ConvertError::TypeInfo {
                                type_info: type_info.to_string(),
                            })
                        }
                    };
                    self.work_stack.push(ConvertWork::PushType(new_type));
                } else {
                    return Err(ConvertError::TypeInfo {
                        type_info: type_info.to_string(),
                    });
                }
            }
            TypeInfo::Callback {
                generics,
                parentheses,
                arguments,
                arrow,
                return_type,
            } => {
                let (override_return_type, push_right_expression) =
                    self.patch_return_type_tuple(return_type);

                self.work_stack.push(ConvertWork::MakeFunctionType {
                    generics,
                    parentheses,
                    arguments,
                    arrow,
                });

                self.push_function_return_type(override_return_type);

                let mut has_variadic_type = false;

                for argument in arguments {
                    let argument_type = argument.type_info();
                    if is_argument_variadic(argument_type) {
                        if has_variadic_type {
                            return Err(ConvertError::TypeInfo {
                                type_info: type_info.to_string(),
                            });
                        }
                        has_variadic_type = true;
                    }
                    self.push_maybe_variadic_type(argument_type);
                }

                for right in push_right_expression {
                    self.push_work(right);
                }
            }
            TypeInfo::Generic {
                base,
                arrows,
                generics,
            } => {
                self.push_generic_type_work(base, arrows, generics, None);
            }
            TypeInfo::GenericPack { name, ellipse } => {
                let mut generic_pack =
                    GenericTypePack::new(self.convert_token_to_identifier(name)?);

                if self.hold_token_data {
                    generic_pack.set_token(self.convert_token(ellipse)?);
                }

                self.generic_type_packs.push(generic_pack);
            }
            TypeInfo::Intersection {
                left,
                ampersand,
                right,
            } => {
                self.work_stack.push(ConvertWork::MakeIntersectionType {
                    operator: ampersand,
                });

                self.push_work(left.as_ref());
                self.push_work(right.as_ref());
            }
            TypeInfo::Union { left, pipe, right } => {
                self.work_stack
                    .push(ConvertWork::MakeUnionType { operator: pipe });

                self.push_work(left.as_ref());
                self.push_work(right.as_ref());
            }
            TypeInfo::Module {
                module,
                punctuation,
                type_info,
            } => match type_info.as_ref() {
                ast::types::IndexedTypeInfo::Basic(name) => {
                    let mut type_field = TypeField::new(
                        self.convert_token_to_identifier(module)?,
                        TypeName::new(self.convert_token_to_identifier(name)?),
                    );

                    if self.hold_token_data {
                        type_field.set_token(self.convert_token(punctuation)?);
                    }

                    self.work_stack
                        .push(ConvertWork::PushType(type_field.into()));
                }
                ast::types::IndexedTypeInfo::Generic {
                    base,
                    arrows,
                    generics,
                } => {
                    self.push_generic_type_work(
                        base,
                        arrows,
                        generics,
                        Some((module, punctuation)),
                    );
                }
                _ => {
                    return Err(ConvertError::TypeInfo {
                        type_info: type_info.to_string(),
                    });
                }
            },
            TypeInfo::Optional {
                base,
                question_mark,
            } => {
                self.work_stack
                    .push(ConvertWork::MakeOptionalType { question_mark });

                self.push_work(base.as_ref());
            }
            TypeInfo::Table { braces, fields } => {
                self.work_stack
                    .push(ConvertWork::MakeTableType { braces, fields });

                for field in fields {
                    use ast::types::TypeFieldKey;

                    match field.key() {
                        TypeFieldKey::Name(_) => {}
                        TypeFieldKey::IndexSignature { inner, .. } => {
                            self.push_work(inner);
                        }
                        key => {
                            return Err(ConvertError::TableTypeProperty {
                                property: key.to_string(),
                            });
                        }
                    }

                    self.push_work(field.value());
                }
            }
            TypeInfo::Typeof {
                typeof_token,
                parentheses,
                inner,
            } => {
                self.work_stack.push(ConvertWork::MakeExpressionType {
                    typeof_token,
                    parentheses,
                });

                self.push_work(inner.as_ref());
            }
            TypeInfo::Tuple { types, parentheses } => {
                if types.len() == 1 {
                    self.work_stack
                        .push(ConvertWork::MakeParentheseType { parentheses });
                    self.push_work(
                        types
                            .iter()
                            .next()
                            .expect("types should contain exactly one type at this point"),
                    );
                } else {
                    return Err(ConvertError::TypeInfo {
                        type_info: type_info.to_string(),
                    });
                }
            }
            TypeInfo::Variadic { type_info, .. } => {
                self.push_work(type_info.as_ref());
            }
            TypeInfo::VariadicPack { name, .. } => {
                self.types
                    .push(TypeName::new(self.convert_token_to_identifier(name)?).into());
            }
            _ => {
                return Err(ConvertError::TypeInfo {
                    type_info: type_info.to_string(),
                });
            }
        }

        Ok(())
    }

    fn convert_luax_children( &mut self, children: &'a Vec<ast::LuaxChild>) -> Result<Vec<LuaxChild>, ConvertError> {
        children.iter().map(|child| match child {
            ast::LuaxChild::Expression(e) => {
                let expression = self.pop_expression()?;
                Ok(LuaxChild::Expression(LuaxExpression::new(expression)))
            },
            ast::LuaxChild::Element(element) => {
                let expression = self.pop_expression()?;
                Ok(match expression {
                    Expression::LuaxElement(element) => {
                        Ok(LuaxChild::Element(element))
                    },
                    _ => {Err(ConvertError::Luax { luax: element.to_string() })} //TODO: pass error
                }?)
            },
            ast::LuaxChild::Fragment(fragment) => {
                let expression = self.pop_expression()?;
                Ok(match expression {
                    Expression::LuaxFragment(fragment) => {
                        Ok(LuaxChild::Fragment(fragment))
                    },
                    _ => {Err(ConvertError::Luax { luax: fragment.to_string() })} //TODO: pass error
                }?)
            },
            _ => {Err(ConvertError::Luax { luax: child.to_string() })} //TODO: pass error
        }).collect::<Result<Vec<LuaxChild>, _>>()
    }

    fn push_maybe_variadic_type(&mut self, type_info: &'a ast::types::TypeInfo) {
        if let Some(ellipse) = is_variadic_type(type_info) {
            self.work_stack
                .push(ConvertWork::MakeVariadicTypePack { ellipse });
        }
        self.push_work(type_info);
    }

    fn push_generic_type_work(
        &mut self,
        base: &'a tokenizer::TokenReference,
        arrows: &'a ast::span::ContainedSpan,
        generics: &'a ast::punctuated::Punctuated<ast::types::TypeInfo>,
        module: Option<(&'a tokenizer::TokenReference, &'a tokenizer::TokenReference)>,
    ) {
        self.work_stack
            .push(ConvertWork::MakeGenericType { base, module });

        self.work_stack
            .push(ConvertWork::MakeTypeParameters { arrows, generics });

        for parameter_type in generics {
            match parameter_type {
                ast::types::TypeInfo::Tuple { parentheses, types } => {
                    self.push_type_pack_work(types, parentheses);
                }
                _ => {
                    self.push_maybe_variadic_type(parameter_type);
                }
            }
        }
    }

    #[cfg_attr(feature = "tracing", tracing::instrument(level = "trace", skip_all))]
    fn convert_function_call(&mut self, call: &'a ast::FunctionCall) -> Result<(), ConvertError> {
        self.push_work(call.prefix());
        self.convert_suffixes(call.suffixes())?;
        Ok(())
    }

    #[cfg_attr(feature = "tracing", tracing::instrument(level = "trace", skip_all))]
    fn convert_suffixes(
        &mut self,
        suffixes: impl Iterator<Item = &'a ast::Suffix>,
    ) -> Result<(), ConvertError> {
        for suffix in suffixes {
            match suffix {
                ast::Suffix::Call(call_suffix) => match call_suffix {
                    ast::Call::AnonymousCall(arguments) => {
                        self.push_work(arguments);
                    }
                    ast::Call::MethodCall(method_call) => {
                        self.push_work(method_call.args());
                    }
                    _ => {
                        return Err(ConvertError::Call {
                            call: call_suffix.to_string(),
                        });
                    }
                },
                ast::Suffix::Index(index) => match index {
                    ast::Index::Brackets {
                        brackets: _,
                        expression,
                    } => {
                        self.push_work(expression);
                    }
                    ast::Index::Dot { name: _, dot: _ } => {}
                    _ => {
                        return Err(ConvertError::Index {
                            index: index.to_string(),
                        });
                    }
                },
                _ => {
                    return Err(ConvertError::Suffix {
                        suffix: suffix.to_string(),
                    });
                }
            }
        }
        Ok(())
    }

    #[cfg_attr(feature = "tracing", tracing::instrument(level = "trace", skip_all))]
    fn convert_token(&self, token: &tokenizer::TokenReference) -> Result<Token, ConvertError> {
        let mut new_token = Token::new_with_line(
            token.start_position().bytes(),
            token.end_position().bytes(),
            token.start_position().line(),
        );

        for trivia_token in token.leading_trivia() {
            new_token.push_leading_trivia(self.convert_trivia(trivia_token)?);
        }

        for trivia_token in token.trailing_trivia() {
            new_token.push_trailing_trivia(self.convert_trivia(trivia_token)?);
        }

        Ok(new_token)
    }

    #[cfg_attr(feature = "tracing", tracing::instrument(level = "trace", skip_all))]
    fn convert_trivia(&self, token: &tokenizer::Token) -> Result<Trivia, ConvertError> {
        use tokenizer::TokenKind;

        let trivia = match token.token_kind() {
            TokenKind::MultiLineComment => TriviaKind::Comment,
            TokenKind::SingleLineComment => TriviaKind::Comment,
            TokenKind::Whitespace => TriviaKind::Whitespace,
            _ => return Err(ConvertError::UnexpectedTrivia(token.token_kind())),
        }
        .at(
            token.start_position().bytes(),
            token.end_position().bytes(),
            token.start_position().line(),
        );
        Ok(trivia)
    }

    #[cfg_attr(feature = "tracing", tracing::instrument(level = "trace", skip_all))]
    fn convert_token_to_identifier(
        &self,
        token: &tokenizer::TokenReference,
    ) -> Result<Identifier, ConvertError> {
        let mut identifier = Identifier::new(token.token().to_string());
        if self.hold_token_data {
            identifier.set_token(self.convert_token(token)?);
        }
        Ok(identifier)
    }

    #[cfg_attr(feature = "tracing", tracing::instrument(level = "trace", skip_all))]
    fn convert_typed_identifier(
        &mut self,
        identifier: &tokenizer::TokenReference,
        type_specifier: Option<&ast::types::TypeSpecifier>,
    ) -> Result<TypedIdentifier, ConvertError> {
        let identifier = self.convert_token_to_identifier(identifier)?;

        Ok(if let Some(type_specifier) = type_specifier {
            let mut typed_identifier = identifier.with_type(self.pop_type()?);
            if self.hold_token_data {
                typed_identifier.set_colon_token(self.convert_token(type_specifier.punctuation())?);
            }
            typed_identifier
        } else {
            identifier.into()
        })
    }

    #[cfg_attr(feature = "tracing", tracing::instrument(level = "trace", skip_all))]
    fn extract_tokens_from_punctuation<T>(
        &self,
        punctuated: &ast::punctuated::Punctuated<T>,
    ) -> Result<Vec<Token>, ConvertError> {
        punctuated
            .pairs()
            .filter_map(|pair| match pair {
                ast::punctuated::Pair::End(_) => None,
                ast::punctuated::Pair::Punctuated(_, token) => Some(self.convert_token(token)),
            })
            .collect()
    }

    #[cfg_attr(feature = "tracing", tracing::instrument(level = "trace", skip_all))]
    fn extract_contained_span_tokens(
        &self,
        contained_span: &ast::span::ContainedSpan,
    ) -> Result<(Token, Token), ConvertError> {
        let (left, right) = contained_span.tokens();
        Ok((self.convert_token(left)?, self.convert_token(right)?))
    }

    #[cfg_attr(feature = "tracing", tracing::instrument(level = "trace", skip_all))]
    fn convert_function_body_attributes(
        &mut self,
        body: &ast::FunctionBody,
        function_token: Token,
    ) -> Result<FunctionBuilder, ConvertError> {
        let mut builder = FunctionBuilder::from_block(self.pop_block()?);

        if let Some(return_type) = body.return_type() {
            if self.hold_token_data {
                builder.set_return_type_colon(self.convert_token(return_type.punctuation())?);
            }
            builder.set_return_type(self.pop_function_return_type()?);
        };

        for (param, type_specifier) in body.parameters().iter().zip(body.type_specifiers()) {
            match param {
                ast::Parameter::Ellipse(token) => {
                    if builder.is_variadic() {
                        return Err(ConvertError::FunctionParameters {
                            parameters: body.parameters().to_string(),
                        });
                    } else {
                        if let Some(type_specifier) = type_specifier {
                            builder.set_variadic_type(
                                if let ast::types::TypeInfo::GenericPack { .. } =
                                    type_specifier.type_info()
                                {
                                    self.pop_generic_type_pack()?.into()
                                } else {
                                    self.pop_type()?.into()
                                },
                            );

                            if self.hold_token_data {
                                builder.set_variable_arguments_colon(
                                    self.convert_token(type_specifier.punctuation())?,
                                );
                            }
                        } else {
                            builder.set_variadic();
                        }
                        if self.hold_token_data {
                            builder.set_variable_arguments_token(self.convert_token(token)?);
                        }
                    }
                }
                ast::Parameter::Name(name) => {
                    if builder.is_variadic() {
                        return Err(ConvertError::FunctionParameters {
                            parameters: body.parameters().to_string(),
                        });
                    }
                    let mut identifier = Identifier::new(name.token().to_string());
                    if self.hold_token_data {
                        identifier.set_token(self.convert_token(name)?);
                    }

                    if let Some(type_specifier) = type_specifier {
                        let type_value = self.pop_type()?;
                        let mut typed_identifier =
                            TypedIdentifier::from(identifier).with_type(type_value);
                        if self.hold_token_data {
                            typed_identifier
                                .set_colon_token(self.convert_token(type_specifier.punctuation())?);
                        }
                        builder.push_parameter(typed_identifier);
                    } else {
                        builder.push_parameter(identifier.into());
                    }
                }
                _ => {
                    return Err(ConvertError::FunctionParameter {
                        parameter: param.to_string(),
                    })
                }
            }
        }

        if let Some(generics) = body.generics() {
            let generic_parameters = self.convert_generic_type_parameters(generics)?;
            builder.set_generic_parameters(generic_parameters);
        }

        if self.hold_token_data {
            let (open, close) =
                self.extract_contained_span_tokens(body.parameters_parentheses())?;

            builder.set_parentheses_tokens(open, close);
            builder.set_parameter_commas(self.extract_tokens_from_punctuation(body.parameters())?);
            builder.set_function_token(function_token);
            builder.set_end_token(self.convert_token(body.end_token())?);
        }

        Ok(builder)
    }

    #[cfg_attr(feature = "tracing", tracing::instrument(level = "trace", skip_all))]
    fn convert_string_expression(
        &self,
        string: &tokenizer::TokenReference,
    ) -> Result<StringExpression, ConvertError> {
        let mut expression =
            StringExpression::new(&string.token().to_string()).map_err(|_err| {
                ConvertError::String {
                    string: string.to_string(),
                }
            })?;

        if self.hold_token_data {
            expression.set_token(self.convert_token(string)?);
        }
        Ok(expression)
    }

    #[cfg_attr(feature = "tracing", tracing::instrument(level = "trace", skip_all))]
    fn convert_string_type(
        &self,
        string: &tokenizer::TokenReference,
    ) -> Result<StringType, ConvertError> {
        let mut expression =
            StringType::new(&string.token().to_string()).map_err(|_err| ConvertError::String {
                string: string.to_string(),
            })?;
        if self.hold_token_data {
            expression.set_token(self.convert_token(string)?);
        }
        Ok(expression)
    }

    #[cfg_attr(feature = "tracing", tracing::instrument(level = "trace", skip_all))]
    fn convert_binop(&self, operator: &ast::BinOp) -> Result<BinaryOperator, ConvertError> {
        Ok(match operator {
            ast::BinOp::And(_) => BinaryOperator::And,
            ast::BinOp::Caret(_) => BinaryOperator::Caret,
            ast::BinOp::GreaterThan(_) => BinaryOperator::GreaterThan,
            ast::BinOp::GreaterThanEqual(_) => BinaryOperator::GreaterOrEqualThan,
            ast::BinOp::LessThan(_) => BinaryOperator::LowerThan,
            ast::BinOp::LessThanEqual(_) => BinaryOperator::LowerOrEqualThan,
            ast::BinOp::Minus(_) => BinaryOperator::Minus,
            ast::BinOp::Or(_) => BinaryOperator::Or,
            ast::BinOp::Percent(_) => BinaryOperator::Percent,
            ast::BinOp::Plus(_) => BinaryOperator::Plus,
            ast::BinOp::Slash(_) => BinaryOperator::Slash,
            ast::BinOp::DoubleSlash(_) => BinaryOperator::DoubleSlash,
            ast::BinOp::Star(_) => BinaryOperator::Asterisk,
            ast::BinOp::TildeEqual(_) => BinaryOperator::NotEqual,
            ast::BinOp::TwoDots(_) => BinaryOperator::Concat,
            ast::BinOp::TwoEqual(_) => BinaryOperator::Equal,
            _ => {
                return Err(ConvertError::BinaryOperator {
                    operator: operator.to_string(),
                })
            }
        })
    }

    #[cfg_attr(feature = "tracing", tracing::instrument(level = "trace", skip_all))]
    fn convert_unop(&self, operator: &ast::UnOp) -> Result<UnaryOperator, ConvertError> {
        Ok(match operator {
            ast::UnOp::Minus(_) => UnaryOperator::Minus,
            ast::UnOp::Not(_) => UnaryOperator::Not,
            ast::UnOp::Hash(_) => UnaryOperator::Length,
            _ => {
                return Err(ConvertError::UnaryOperator {
                    operator: operator.to_string(),
                })
            }
        })
    }

    #[cfg_attr(feature = "tracing", tracing::instrument(level = "trace", skip_all))]
    fn convert_compound_op(
        &self,
        operator: &ast::types::CompoundOp,
    ) -> Result<CompoundOperator, ConvertError> {
        Ok(match operator {
            ast::types::CompoundOp::PlusEqual(_) => CompoundOperator::Plus,
            ast::types::CompoundOp::MinusEqual(_) => CompoundOperator::Minus,
            ast::types::CompoundOp::StarEqual(_) => CompoundOperator::Asterisk,
            ast::types::CompoundOp::SlashEqual(_) => CompoundOperator::Slash,
            // todo: once full-moon fixes this issue and the change is in a new release
            // https://github.com/Kampfkarren/full-moon/issues/292
            // ast::types::CompoundOp::DoubleSlashEqual(_) => CompoundOperator::DoubleSlash,
            ast::types::CompoundOp::PercentEqual(_) => CompoundOperator::Percent,
            ast::types::CompoundOp::CaretEqual(_) => CompoundOperator::Caret,
            ast::types::CompoundOp::TwoDotsEqual(_) => CompoundOperator::Concat,
            _ => {
                return Err(ConvertError::CompoundOperator {
                    operator: operator.to_string(),
                })
            }
        })
    }

    #[cfg_attr(feature = "tracing", tracing::instrument(level = "trace", skip_all))]
    fn convert_function_name(
        &self,
        name: &ast::FunctionName,
    ) -> Result<FunctionName, ConvertError> {
        let mut name_iter = name
            .names()
            .iter()
            .map(|token_ref| self.convert_token_to_identifier(token_ref));

        let mut function_name = FunctionName::new(
            name_iter
                .next()
                .transpose()?
                .ok_or(ConvertError::ExpectedFunctionName)?,
            name_iter.collect::<Result<Vec<_>, _>>()?,
            name.method_name()
                .map(|token_ref| self.convert_token_to_identifier(token_ref))
                .transpose()?,
        );

        if self.hold_token_data {
            function_name.set_tokens(FunctionNameTokens {
                periods: self.extract_tokens_from_punctuation(name.names())?,
                colon: name
                    .method_colon()
                    .map(|colon| self.convert_token(colon))
                    .transpose()?,
            });
        }

        Ok(function_name)
    }

    #[cfg_attr(feature = "tracing", tracing::instrument(level = "trace", skip_all))]
    fn convert_variable(&mut self, variable: &'a ast::Var) -> Result<(), ConvertError> {
        match variable {
            ast::Var::Expression(var_expression) => {
                self.work_stack.push(ConvertWork::MakeVariable {
                    variable: var_expression,
                });
                self.push_work(var_expression.prefix());
                self.convert_suffixes(var_expression.suffixes())?;
            }
            ast::Var::Name(name) => {
                self.work_stack.push(ConvertWork::PushVariable(
                    self.convert_token_to_identifier(name)?.into(),
                ));
            }
            _ => {
                return Err(ConvertError::Variable {
                    variable: variable.to_string(),
                })
            }
        }
        Ok(())
    }

    fn convert_string_interpolation_segment(
        &self,
        token: &tokenizer::TokenReference,
    ) -> Result<Option<StringSegment>, ConvertError> {
        match token.token_type() {
            TokenType::InterpolatedString { literal, kind: _ } => {
                if !literal.is_empty() {
                    let mut segment = StringSegment::new(literal.as_str())
                        .expect("unable to convert interpolated string segment");

                    if self.hold_token_data {
                        let segment_token = Token::new_with_line(
                            token.start_position().bytes() + 1,
                            token.end_position().bytes().saturating_sub(1),
                            token.start_position().line(),
                        );
                        // no trivia since it is grabbing a substring of the token
                        segment.set_token(segment_token);
                    }

                    Ok(Some(segment))
                } else {
                    Ok(None)
                }
            }
            _ => unreachable!(),
        }
    }

    fn patch_return_type_tuple(
        &mut self,
        r#type: &'a ast::types::TypeInfo,
    ) -> (&'a ast::types::TypeInfo, Vec<&'a ast::types::TypeInfo>) {
        use ast::types::TypeInfo;
        let mut current = r#type;
        let mut additional_types = Vec::new();

        loop {
            match current {
                TypeInfo::Tuple { types, .. } => {
                    if types.len() == 1 {
                        break (r#type, additional_types);
                    } else {
                        break (current, additional_types);
                    }
                }
                TypeInfo::Optional {
                    base,
                    question_mark,
                } => match base.as_ref() {
                    TypeInfo::Tuple { types, .. } if types.len() != 1 => {
                        self.work_stack
                            .push(ConvertWork::MakeOptionalType { question_mark });

                        current = base;
                    }
                    TypeInfo::GenericPack { .. } => {
                        self.work_stack
                            .push(ConvertWork::MakeOptionalType { question_mark });

                        break (base, additional_types);
                    }
                    _ => break (current, additional_types),
                },
                TypeInfo::Intersection {
                    left,
                    right,
                    ampersand,
                } => match left.as_ref() {
                    TypeInfo::Tuple { types, .. } if types.len() != 1 => {
                        self.work_stack.push(ConvertWork::MakeIntersectionType {
                            operator: ampersand,
                        });
                        additional_types.push(right.as_ref());

                        break (left, additional_types);
                    }
                    TypeInfo::GenericPack { .. } => {
                        // if we get a generic pack here then we are
                        // not making a function type
                        self.work_stack.push(ConvertWork::MakeIntersectionType {
                            operator: ampersand,
                        });
                        additional_types.push(right.as_ref());

                        break (left, additional_types);
                    }
                    _ => break (current, additional_types),
                },
                TypeInfo::Union { left, right, pipe } => match left.as_ref() {
                    TypeInfo::Tuple { types, .. } if types.len() != 1 => {
                        self.work_stack
                            .push(ConvertWork::MakeUnionType { operator: pipe });
                        additional_types.push(right.as_ref());

                        break (left, additional_types);
                    }
                    TypeInfo::GenericPack { .. } => {
                        // if we get a generic pack here then we are
                        // not making a function type
                        self.work_stack
                            .push(ConvertWork::MakeUnionType { operator: pipe });
                        additional_types.push(right.as_ref());

                        break (left, additional_types);
                    }
                    _ => break (current, additional_types),
                },
                _ => break (current, additional_types),
            }
        }
    }
}

fn is_argument_variadic(mut r#type: &ast::types::TypeInfo) -> bool {
    use ast::types::TypeInfo;
    loop {
        match r#type {
            TypeInfo::GenericPack { .. }
            | TypeInfo::Variadic { .. }
            | TypeInfo::VariadicPack { .. } => break true,
            TypeInfo::Intersection { left, .. }
            | TypeInfo::Union { left, .. }
            | TypeInfo::Optional { base: left, .. } => {
                r#type = left;
            }
            _ => break false,
        }
    }
}

fn is_variadic_type(mut r#type: &ast::types::TypeInfo) -> Option<&tokenizer::TokenReference> {
    use ast::types::TypeInfo;
    loop {
        match r#type {
            TypeInfo::Variadic { ellipse, .. } | TypeInfo::VariadicPack { ellipse, .. } => {
                break Some(ellipse)
            }
            TypeInfo::Intersection { left, .. }
            | TypeInfo::Union { left, .. }
            | TypeInfo::Optional { base: left, .. } => {
                r#type = left;
            }
            _ => break None,
        }
    }
}

#[derive(Debug)]
enum ConvertWork<'a> {
    Block(&'a ast::Block),
    Statement(&'a ast::Stmt),
    LastStatement(&'a ast::LastStmt),
    Expression(&'a ast::Expression),
    Prefix(&'a ast::Prefix),
    Arguments(&'a ast::FunctionArgs),
    TypeInfo(&'a ast::types::TypeInfo),
    PushExpression(Expression),
    PushVariable(Variable),
    PushType(Type),
    MakeBlock {
        block: &'a ast::Block,
    },
    MakeDoStatement {
        statement: &'a ast::Do,
    },
    MakeReturn {
        statement: &'a ast::Return,
    },
    MakeBinaryExpression {
        operator: &'a ast::BinOp,
    },
    MakeUnaryExpression {
        operator: &'a ast::UnOp,
    },
    MakeParentheseExpression {
        contained_span: &'a ast::span::ContainedSpan,
    },
    MakeIfExpression {
        if_expression: &'a ast::types::IfExpression,
    },
    MakeFunctionExpression {
        body: &'a ast::FunctionBody,
        token: &'a tokenizer::TokenReference,
    },
    MakeRepeatStatement {
        statement: &'a ast::Repeat,
    },
    MakeWhileStatement {
        statement: &'a ast::While,
    },
    MakeNumericForStatement {
        statement: &'a ast::NumericFor,
    },
    MakeGenericForStatement {
        statement: &'a ast::GenericFor,
    },
    MakeFunctionDeclaration {
        statement: &'a ast::FunctionDeclaration,
    },
    MakeFunctionCallExpression {
        call: &'a ast::FunctionCall,
    },
    MakeFunctionCallStatement {
        call: &'a ast::FunctionCall,
    },
    MakeTypeDeclarationStatement {
        type_declaration: &'a ast::types::TypeDeclaration,
        export_token: Option<&'a tokenizer::TokenReference>,
    },
    MakePrefixFromExpression {
        prefix: &'a ast::Prefix,
    },
    MakeLocalFunctionStatement {
        statement: &'a ast::LocalFunction,
    },
    MakeLocalAssignStatement {
        statement: &'a ast::LocalAssignment,
    },
    MakeAssignStatement {
        statement: &'a ast::Assignment,
    },
    MakeCompoundAssignStatement {
        statement: &'a ast::types::CompoundAssignment,
    },
    MakeIfStatement {
        statement: &'a ast::If,
    },
    MakeArgumentsFromExpressions {
        arguments: &'a ast::punctuated::Punctuated<ast::Expression>,
        parentheses: &'a ast::span::ContainedSpan,
    },
    MakeArgumentsFromTableEntries {
        table: &'a ast::TableConstructor,
    },
    MakeTableExpression {
        table: &'a ast::TableConstructor,
    },
    MakeLuaxElementExpression {
        element: &'a ast::LuaxElement,
    },
    MakeLuaxFragmentExpression {
        fragment: &'a ast::LuaxFragment,
    },
    MakeVariable {
        variable: &'a ast::VarExpression,
    },
    MakePrefixExpression {
        variable: &'a ast::VarExpression,
    },
    MakeInterpolatedString {
        interpolated_string: &'a ast::types::InterpolatedString,
    },
    MakeFunctionReturnType {
        type_info: &'a ast::types::TypeInfo,
    },
    MakeVariadicTypePack {
        ellipse: &'a tokenizer::TokenReference,
    },
    MakeArrayType {
        braces: &'a ast::span::ContainedSpan,
    },
    MakeOptionalType {
        question_mark: &'a tokenizer::TokenReference,
    },
    MakeUnionType {
        operator: &'a tokenizer::TokenReference,
    },
    MakeIntersectionType {
        operator: &'a tokenizer::TokenReference,
    },
    MakeTableType {
        braces: &'a ast::span::ContainedSpan,
        fields: &'a ast::punctuated::Punctuated<ast::types::TypeField>,
    },
    MakeExpressionType {
        typeof_token: &'a tokenizer::TokenReference,
        parentheses: &'a ast::span::ContainedSpan,
    },
    MakeFunctionType {
        generics: &'a Option<ast::types::GenericDeclaration>,
        parentheses: &'a ast::span::ContainedSpan,
        arguments: &'a ast::punctuated::Punctuated<ast::types::TypeArgument>,
        arrow: &'a tokenizer::TokenReference,
    },
    MakeGenericType {
        base: &'a tokenizer::TokenReference,
        module: Option<(&'a tokenizer::TokenReference, &'a tokenizer::TokenReference)>,
    },
    MakeTypeParameters {
        arrows: &'a ast::span::ContainedSpan,
        generics: &'a ast::punctuated::Punctuated<ast::types::TypeInfo>,
    },
    MakeTypeCast {
        type_assertion: &'a ast::types::TypeAssertion,
    },
    MakeParentheseType {
        parentheses: &'a ast::span::ContainedSpan,
    },
    MakeTypePack {
        parentheses: &'a ast::span::ContainedSpan,
        types: &'a ast::punctuated::Punctuated<ast::types::TypeInfo>,
    },
}

impl<'a> From<&'a ast::Block> for ConvertWork<'a> {
    fn from(block: &'a ast::Block) -> Self {
        ConvertWork::Block(block)
    }
}

impl<'a> From<&'a ast::Stmt> for ConvertWork<'a> {
    fn from(statement: &'a ast::Stmt) -> Self {
        ConvertWork::Statement(statement)
    }
}

impl<'a> From<&'a ast::LastStmt> for ConvertWork<'a> {
    fn from(statement: &'a ast::LastStmt) -> Self {
        ConvertWork::LastStatement(statement)
    }
}

impl<'a> From<&'a ast::Expression> for ConvertWork<'a> {
    fn from(expression: &'a ast::Expression) -> Self {
        ConvertWork::Expression(expression)
    }
}

impl<'a> From<&'a ast::Prefix> for ConvertWork<'a> {
    fn from(prefix: &'a ast::Prefix) -> Self {
        ConvertWork::Prefix(prefix)
    }
}

impl<'a> From<&'a ast::FunctionArgs> for ConvertWork<'a> {
    fn from(arguments: &'a ast::FunctionArgs) -> Self {
        ConvertWork::Arguments(arguments)
    }
}

impl<'a> From<&'a ast::types::TypeInfo> for ConvertWork<'a> {
    fn from(type_info: &'a ast::types::TypeInfo) -> Self {
        ConvertWork::TypeInfo(type_info)
    }
}

#[derive(Clone, Debug)]
pub(crate) enum ConvertError {
    Statement {
        statement: String,
    },
    LastStatement {
        statement: String,
    },
    Variable {
        variable: String,
    },
    FunctionArguments {
        arguments: String,
    },
    Call {
        call: String,
    },
    Index {
        index: String,
    },
    Suffix {
        suffix: String,
    },
    Prefix {
        prefix: String,
    },
    Number {
        number: String,
        parsing_error: String,
    },
    Expression {
        expression: String,
    },
    FunctionParameter {
        parameter: String,
    },
    FunctionParameters {
        parameters: String,
    },
    TableEntry {
        entry: String,
    },
    BinaryOperator {
        operator: String,
    },
    CompoundOperator {
        operator: String,
    },
    UnaryOperator {
        operator: String,
    },
    InterpolatedString {
        string: String,
    },
    String {
        string: String,
    },
    TypeInfo {
        type_info: String,
    },
    TableTypeProperty {
        property: String,
    },
    GenericDeclaration {
        generics: String,
    },
    UnexpectedTrivia(tokenizer::TokenKind),
    ExpectedFunctionName,
    InternalStack {
        kind: &'static str,
    },
    Luax {
        luax: String,
    },
}

impl fmt::Display for ConvertError {
    fn fmt(&self, f: &mut fmt::Formatter<'_>) -> fmt::Result {
        let (kind, code) = match self {
            ConvertError::Statement { statement } => ("statement", statement),
            ConvertError::LastStatement { statement } => ("last statement", statement),
            ConvertError::Variable { variable } => ("variable", variable),
            ConvertError::FunctionArguments { arguments } => ("function arguments", arguments),
            ConvertError::Call { call } => ("function call", call),
            ConvertError::Index { index } => ("index expression", index),
            ConvertError::Suffix { suffix } => ("suffix", suffix),
            ConvertError::Prefix { prefix } => ("prefix", prefix),
            ConvertError::Number {
                number,
                parsing_error,
            } => {
                return write!(
                    f,
                    "unable to convert number from `{}` ({})",
                    number, parsing_error
                )
            }
            ConvertError::InterpolatedString { string } => ("interpolated string", string),
            ConvertError::Expression { expression } => ("expression", expression),
            ConvertError::FunctionParameter { parameter } => ("parameter", parameter),
            ConvertError::FunctionParameters { parameters } => ("parameters", parameters),
            ConvertError::TableEntry { entry } => ("table entry", entry),
            ConvertError::BinaryOperator { operator } => ("binary operator", operator),
            ConvertError::CompoundOperator { operator } => ("compound operator", operator),
            ConvertError::UnaryOperator { operator } => ("unary operator", operator),
            ConvertError::String { string } => ("string", string),
            ConvertError::TypeInfo { type_info } => ("type", type_info),
            ConvertError::TableTypeProperty { property } => ("table type property", property),
            ConvertError::GenericDeclaration { generics } => ("generics", generics),
            ConvertError::UnexpectedTrivia(token_kind) => {
                return write!(
                    f,
                    "unable to convert trivia from token kind `{:?}`",
                    token_kind
                );
            }
            ConvertError::ExpectedFunctionName => {
                return write!(f, "unable to convert empty function name",);
            }
            ConvertError::InternalStack { kind } => {
                return write!(
                    f,
                    "internal conversion stack expected to find an item of `{}`",
                    kind
                )
            }
            ConvertError::Luax { luax } => {
                return write!(f, "unable to convert luax from `{}`", luax)
            }
        };
        write!(f, "unable to convert {} from `{}`", kind, code)
    }
}

fn get_binary_operator_token(
    operator: &ast::BinOp,
) -> Result<&tokenizer::TokenReference, ConvertError> {
    use ast::BinOp;

    match operator {
        BinOp::And(token)
        | BinOp::Caret(token)
        | BinOp::GreaterThan(token)
        | BinOp::GreaterThanEqual(token)
        | BinOp::LessThan(token)
        | BinOp::LessThanEqual(token)
        | BinOp::Minus(token)
        | BinOp::Or(token)
        | BinOp::Percent(token)
        | BinOp::Plus(token)
        | BinOp::Slash(token)
        | BinOp::DoubleSlash(token)
        | BinOp::Star(token)
        | BinOp::TildeEqual(token)
        | BinOp::TwoDots(token)
        | BinOp::TwoEqual(token) => Ok(token),
        _ => Err(ConvertError::BinaryOperator {
            operator: operator.to_string(),
        }),
    }
}

fn get_unary_operator_token(
    operator: &ast::UnOp,
) -> Result<&tokenizer::TokenReference, ConvertError> {
    use ast::UnOp;

    match operator {
        UnOp::Minus(token) | UnOp::Not(token) | UnOp::Hash(token) => Ok(token),
        _ => Err(ConvertError::UnaryOperator {
            operator: operator.to_string(),
        }),
    }
}

fn get_compound_operator_token(
    operator: &ast::types::CompoundOp,
) -> Result<&tokenizer::TokenReference, ConvertError> {
    use ast::types::CompoundOp;

    match operator {
        CompoundOp::PlusEqual(token)
        | CompoundOp::MinusEqual(token)
        | CompoundOp::StarEqual(token)
        | CompoundOp::SlashEqual(token)
        // todo: once full-moon fixes this issue and the change is in a new release
        // https://github.com/Kampfkarren/full-moon/issues/292
        // | CompoundOp::DoubleSlashEqual(token)
        | CompoundOp::PercentEqual(token)
        | CompoundOp::CaretEqual(token)
        | CompoundOp::TwoDotsEqual(token) => Ok(token),
        _ => Err(ConvertError::CompoundOperator {
            operator: operator.to_string(),
        }),
    }
}

#[cfg(test)]
mod test {
    use super::*;

    mod convert_error {
        use super::*;

        #[test]
        fn display_unexpected_trivia_symbol() {
            assert_eq!(
                ConvertError::UnexpectedTrivia(tokenizer::TokenKind::Symbol).to_string(),
                "unable to convert trivia from token kind `Symbol`"
            )
        }

        #[test]
        fn display_unexpected_trivia_eof() {
            assert_eq!(
                ConvertError::UnexpectedTrivia(tokenizer::TokenKind::Eof).to_string(),
                "unable to convert trivia from token kind `Eof`"
            )
        }
    }
}<|MERGE_RESOLUTION|>--- conflicted
+++ resolved
@@ -919,15 +919,9 @@
                                     let name = self.convert_token_to_identifier(&name)?;
                                     Ok(Variable::Identifier(name))
                                 },
-<<<<<<< HEAD
-                                _ => {panic!("test")} //TODO: pass error
-                            };
-å
-=======
                                 _ => {Err(ConvertError::Luax { luax: element.to_string() })} //TODO: pass error
                             }?;
 
->>>>>>> 0f743825
                             let value = self.pop_expression()?;
 
                             Ok(LuaxAttribute::new(name, value))
